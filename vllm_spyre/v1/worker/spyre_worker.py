--- conflicted
+++ resolved
@@ -30,12 +30,9 @@
 from vllm_spyre.model_executor.model_loader import spyre_setup
 from vllm_spyre.platform import SpyrePlatform
 from vllm_spyre.v1.worker.spyre_model_runner import (
-<<<<<<< HEAD
-    ContinuousBatchingSpyreModelRunner, StaticBatchingSpyreModelRunner, VllmModelStaticSpyreModelRunner)
-=======
     ContinuousBatchingSpyreModelRunner, SpyrePoolingModelRunner,
-    StaticBatchingSpyreModelRunner, SupportedTask)
->>>>>>> 8fab64fd
+    StaticBatchingSpyreModelRunner, SupportedTask,
+    VllmModelStaticSpyreModelRunner)
 
 logger = init_logger(__name__)
 
@@ -195,19 +192,12 @@
             init_cached_hf_modules()
         self.model_runner: \
             Union[StaticBatchingSpyreModelRunner,
-<<<<<<< HEAD
-                  ContinuousBatchingSpyreModelRunner,
-                  VllmModelStaticSpyreModelRunner]
-        if self.model_config.task == "embed":
-            raise NotImplementedError
-=======
-                  ContinuousBatchingSpyreModelRunner, SpyrePoolingModelRunner]
+                  ContinuousBatchingSpyreModelRunner, SpyrePoolingModelRunner, VllmModelStaticSpyreModelRunner]
         if self.is_pooling:
             self.model_runner = SpyrePoolingModelRunner(
                 self.vllm_config, self.is_driver_worker)
             self.spyre_warmup_shapes = SpyrePlatform.get_warmup_shapes(
                 self.vllm_config.scheduler_config)
->>>>>>> 8fab64fd
         else:
             if envs_spyre.VLLM_SPYRE_USE_CB:
                 self.model_runner = ContinuousBatchingSpyreModelRunner(
