import inspect
import math
import time
from abc import ABC, abstractmethod
from collections import deque
from collections.abc import Iterable
from dataclasses import asdict, dataclass, field
from typing import TYPE_CHECKING, Any, Generic, Optional, TypeVar, Union, cast

import torch
from torch import nn
<<<<<<< HEAD
from vllm.attention.layer import Attention
from vllm.config import DeviceConfig, VllmConfig, get_layers_from_vllm_config
from transformers import AutoModel
=======
from transformers import (AutoModel, AutoModelForSequenceClassification,
                          AutoTokenizer)
from vllm.config import DeviceConfig, VllmConfig, set_current_vllm_config
>>>>>>> 88350f83
from vllm.forward_context import set_forward_context
from vllm.logger import init_logger
from vllm.model_executor.layers.pooler import ClassifierPooler, Pooler
from vllm.sampling_params import SamplingType
from vllm.utils import is_pin_memory_available
from vllm.v1.kv_cache_interface import FullAttentionSpec, KVCacheSpec, KVCacheConfig
from vllm.v1.outputs import LogprobsTensors, SamplerOutput
from vllm.v1.pool.metadata import PoolingMetadata
from vllm.v1.sample.logits_processor import build_logitsprocs

import vllm_spyre.envs as envs_spyre
import vllm_spyre.utils as utils_spyre
from vllm_spyre.model_executor.model_loader.spyre import (
    BACKEND_LIST, SpyreAttentionMetadata, SpyreCausalLM)
from vllm_spyre.platform import SpyrePlatform
# yapf conflicts with ruff for this block
# yapf: disable
from vllm_spyre.v1.worker.spyre_input_batch import (BaseInputBatch,
                                                    BaseRequestState,
                                                    PoolingInputBatch,
                                                    PoolingRequestState,
                                                    SamplingInputBatch,
                                                    SamplingRequestState)
from vllm_spyre.v1.attention.backends.spyre import SpyreSDPAMetadata, SpyreSDPABackend

# yapf: enable
if TYPE_CHECKING:
    from vllm.v1.core.sched.output import (CachedRequestData, NewRequestData,
                                           SchedulerOutput)
    from vllm.v1.sample.metadata import SamplingMetadata
else:
    CachedRequestData = None
    SchedulerOutput = None
    NewRequestData = None
    SamplingMetadata = None

from vllm.tasks import SupportedTask
from vllm.v1.outputs import EMPTY_MODEL_RUNNER_OUTPUT, ModelRunnerOutput

logger = init_logger(__name__)


@dataclass(frozen=True)
class ModelForwardInputs:

    input_tokens: Optional[torch.Tensor] = None
    input_positions: Optional[torch.Tensor] = None
    input_masks: Optional[torch.Tensor] = None
    is_prompt: bool = False


@dataclass(frozen=True)
class PoolingForwardInputs(ModelForwardInputs):

    token_type_ids: Optional[torch.Tensor] = None


@dataclass(frozen=True)
class SamplingForwardInputs(ModelForwardInputs):
    """
    Used by the SpyreModelRunner.
    """
    current_tkv_mask: Optional[torch.Tensor] = None
    left_padded_prompt_mask: Optional[torch.Tensor] = None
    block_table: Optional[torch.Tensor] = None
    slot_mapping: Optional[torch.Tensor] = None
    scale_indices: list[int] = field(default_factory=list)


@dataclass
class CBSpyreModelRunnerOutput(ModelRunnerOutput):
    # Add the current tkv and the number of free blocks to the output
    tkv: int = 0
    n_free_blocks: int = 0


InputBatchT = TypeVar("InputBatchT", bound=BaseInputBatch)
RequestStateT = TypeVar("RequestStateT", bound=BaseRequestState)
ModelInputsT = TypeVar("ModelInputsT", bound=ModelForwardInputs)


class BaseSpyreModelRunner(ABC, Generic[InputBatchT, RequestStateT,
                                        ModelInputsT]):

    def __init__(
        self,
        vllm_config: VllmConfig,
        is_driver_worker: bool,
        rank: int,
    ):
        self.is_driver_worker = is_driver_worker
        self.rank = rank
        self.vllm_config = vllm_config
        self.model_config = vllm_config.model_config
        self.cache_config = vllm_config.cache_config
        self.lora_config = vllm_config.lora_config
        self.load_config = vllm_config.load_config
        self.parallel_config = vllm_config.parallel_config
        self.scheduler_config = vllm_config.scheduler_config
        self.device_config = vllm_config.device_config
        self.speculative_config = vllm_config.speculative_config
        self.observability_config = vllm_config.observability_config

        self.pad_token_id = 0

        if self.model_config is not None:
            if self.model_config.hf_config is not None:
                self.pad_token_id = (getattr(self.model_config.hf_config,
                                             "pad_token_id", None) or 0)
            if self.model_config.get_sliding_window():
                logger.warning("Sliding window is not supported on Spyre. "
                               "The model will run without sliding window.")
            assert (
                self.cache_config.block_size == self.model_config.max_model_len
            ), ("cache_config.block_size must be set to model_config."
                "max_model_len to disable any paged attention ops in the base "
                "scheduler.")
        if vllm_config.device_config is None:
            self.device_config = DeviceConfig()
        self.device = self.device_config.device
        self.pin_memory = is_pin_memory_available()

        # Lazy initialization: after load_model.
        self.model: nn.Module

        # Flag to be turned off after warmup is complete
        self.warmup_mode = True

        # Batch state
        self.input_batch = self.build_input_batch()

        # Requests
        self.requests: dict[str, RequestStateT] = {}

    @abstractmethod
    def build_input_batch(self) -> InputBatchT:
        raise NotImplementedError

    def get_model(self) -> nn.Module:
        return self.model

    @abstractmethod
    def load_model(self, prompt_lens: Iterable[int],
                   num_decode_tokens: Iterable[int]) -> None:
        raise NotImplementedError

    def _prepare_pad_input_ids(
        self,
        input_ids_list: list[torch.Tensor],
        min_pad_length: int = 0,
    ) -> tuple[torch.Tensor, torch.Tensor, torch.Tensor]:
        """left side padding implemented as
        in fms.utils.generation.pad_input_id"""
        max_len = max([min_pad_length] +
                      [seq.size(0) for seq in input_ids_list])
        padded_input_ids_list = []
        mask_list = []
        position_ids_list = []
        for input_ids_i in input_ids_list:
            seq_len = input_ids_i.size(0)
            if max_len > seq_len:
                logger.info(
                    "Left padding request of length %d tokens to %d tokens.",
                    seq_len, max_len)
            pads = torch.ones(max_len - seq_len,
                              dtype=torch.long,
                              device=input_ids_i.device) * self.pad_token_id
            non_pads = torch.ones(seq_len,
                                  dtype=torch.long,
                                  device=input_ids_i.device)

            pos_ids_pads = pads
            pos_ids_seq = torch.arange(0,
                                       seq_len,
                                       dtype=torch.long,
                                       device=input_ids_i.device)

            # Setting this to 0, however if 0 is the eos, we will end up
            # truncating the output if using truncate_after_eos once this
            # workflow works for nested tensor, this can probably be removed
            padded_input_ids_list.append(torch.cat((pads, input_ids_i)))
            mask_list.append(torch.cat((torch.zeros_like(pads), non_pads)))
            position_ids_list.append(torch.cat((pos_ids_pads, pos_ids_seq)))

        return padded_input_ids_list, mask_list, position_ids_list

    def get_kv_cache_spec(self) -> dict[str, KVCacheSpec]:
        """
        This method should generate the KVCache spec by parsing the kv cache
        format from each Attention module in the static forward context.

        In vLLM, this static forward context is populated by the base Attention
        class in the modeling code. Every attention layer populates an entry
        for itself in vllm_config.compilation_config.static_forward_context,
        which is a dictionary of layer_name -> layer for every attention layer.
        This allows the model runner to correctly create the kv cache spec for
        each layer.

        The spyre modeling code currently comes from `fms`, and does not
        integrate with vLLM's modeling classes, so we don't have access to any
        model-agnostic metadata about the attention layers. This just returns a
        dummy value for now.
        """
        # We do at least use the real size from the cache config.
        block_size = self.vllm_config.cache_config.block_size

        attn_spec = FullAttentionSpec(block_size=block_size,
                                      num_kv_heads=1,
                                      head_size=1,
                                      dtype=torch.float16,
                                      use_mla=False)
        return {"foo": attn_spec}

    def complete_warmup(self):
        """Turn off warmup mode once the warmup is complete"""
        self.warmup_mode = False

    def build_attn_metadata(self, _: ModelInputsT) -> SpyreAttentionMetadata:
        # TODO: probably sooner we will need a more sophisticated way to switch
        # build attention metadata based on model/attention. But for now, a
        # simple method override is good enough.
        return SpyreAttentionMetadata()

    @abstractmethod
    def update_states(self, scheduler_output: SchedulerOutput):
        raise NotImplementedError

    def _mark_input_tensors(self, model_input: ModelInputsT) -> None:
        """Yoinked from
        https://github.com/foundation-model-stack/aiu-fms-testing-utils/pull/13
        """
        if not self.warmup_mode:
            # Only mark tensors when we're warming up and compiling the graphs
            return

        # To produce like graphs during pre-fill, we mark the prefill
        # batch x seq as static, but relax this for decode for the seq
        if model_input.is_prompt:
            # we always want prefill to be static to produce same-like graph
            torch._dynamo.mark_static(model_input.input_tokens, 0)
            torch._dynamo.mark_static(model_input.input_tokens, 1)
            torch._dynamo.mark_static(model_input.input_masks, 0)
            torch._dynamo.mark_static(model_input.input_masks, 1)
            torch._dynamo.mark_static(model_input.input_masks, 2)
            torch._dynamo.mark_static(model_input.input_positions, 0)
            torch._dynamo.mark_static(model_input.input_positions, 1)
        else:
            # we always want the decode to be dynamic on sequence
            if envs_spyre.VLLM_SPYRE_VLLM_MODEL:
                torch._dynamo.mark_static(model_input.input_masks, 2)
            else:
                torch._dynamo.mark_dynamic(model_input.input_masks, 2)
            pass

    @SpyrePlatform.inference_mode()
    @abstractmethod
    def execute_model(
        self,
        scheduler_output: SchedulerOutput,
        **kwargs,
    ) -> ModelRunnerOutput:
        raise NotImplementedError


class SpyreModelRunner(BaseSpyreModelRunner[SamplingInputBatch,
                                            SamplingRequestState,
                                            SamplingForwardInputs]):

    def __init__(self, vllm_config: VllmConfig, is_driver_worker: bool,
                 rank: int):
        super().__init__(vllm_config=vllm_config,
                         is_driver_worker=is_driver_worker,
                         rank=rank)

    def load_model(self, prompt_lens: Iterable[int],
                   num_decode_tokens: Iterable[int]) -> None:
        max_pad_length = max(prompt_lens)
        max_decode_length = max(num_decode_tokens)
        self.model = SpyreCausalLM(
            self.vllm_config,
            self.model_config,
            parallel_config=self.parallel_config,
            scheduler_config=self.scheduler_config,
            max_prompt_length=max_pad_length,
            max_decode_length=max_decode_length,
            rank=self.rank,
        )

    def build_input_batch(self) -> SamplingInputBatch:
        # Define logits processors.

        custom_logitsprocs = self.vllm_config.model_config.logits_processors
        logits_processors = \
            build_logitsprocs(vllm_config=self.vllm_config,
                              device=self.device,
                              is_pin_memory=self.pin_memory,
                              is_pooling_model=False,
                              custom_logitsprocs=custom_logitsprocs)

        return SamplingInputBatch(
            max_num_reqs=self.scheduler_config.max_num_seqs,
            max_model_len=self.model_config.max_model_len,
            device=self.device,
            pin_memory=self.pin_memory,
            vocab_size=self.model_config.get_vocab_size(),
            logitsprocs=logits_processors,
        )

    @property
    def vocab_size(self) -> int:
        return self.model.model.model.config.src_vocab_size

    def pad_input_ids(
        self,
        input_ids_list: list[torch.Tensor],
        min_pad_length: int = 0,
    ) -> tuple[torch.Tensor, torch.Tensor, torch.Tensor]:

        padded_input_ids_list, mask_list, position_ids_list = (
            self._prepare_pad_input_ids(input_ids_list, min_pad_length))

        input_ids = torch.stack(padded_input_ids_list)
        mask = torch.stack(mask_list).bool()
        # this is a causal mask for generation
        mask = (mask.unsqueeze(-1) == mask.unsqueeze(-2)).tril()
        mask = torch.where(mask.logical_not(), -torch.inf, 0.0)

        mask = mask.to(self.model.get_mask_dtype())
        position_ids = torch.stack(position_ids_list)

        return input_ids, position_ids, mask

    def get_sampling_metadata(self, _: bool) -> SamplingMetadata:
        return self.input_batch.sampling_metadata

    def get_req_id_to_index(self, _: bool) -> dict[str, int]:
        return self.input_batch.get_unpadded_output_indices()

    def no_prompt_logprob(self, _: bool) -> bool:
        return self.input_batch.no_prompt_logprob

    def get_num_prompt_logprobs(self) -> dict[str, int]:
        return self.input_batch.num_prompt_logprobs

    def update_states(self, scheduler_output: SchedulerOutput):
        # Update the states of the running/resumed requests.
        # Update input_batch's `token_ids_cpu`,
        # `num_tokens`. For continuous batching it cleans
        # finished requests from the batch
        #
        # NOTE: req_state.output_token_ids will be mutated when
        # PP will be enabled in the future
        req_data = scheduler_output.scheduled_cached_reqs
        for i, req_id in enumerate(req_data.req_ids):
            req_state: SamplingRequestState = self.requests[req_id]

            # Update the cached states.
            num_computed_tokens = req_data.num_computed_tokens[i]
            # The scheduler will send the sampled tokens back
            # when PP will be enabled in the future
            new_token_ids = req_data.new_token_ids[i] if len(
                req_data.new_token_ids) > 0 else []
            # Add the sampled token(s) from the previous step (if any).
            # This doesn't include "unverified" tokens like spec decode tokens.
            num_new_tokens = (num_computed_tokens + len(new_token_ids) -
                              req_state.num_tokens)
            if num_new_tokens == 1:
                # Avoid slicing list in most common case.
                req_state.output_token_ids.append(new_token_ids[-1])
            elif num_new_tokens > 0:
                req_state.output_token_ids.extend(
                    new_token_ids[-num_new_tokens:])

            req_index = self.input_batch.get_req_index(req_id)
            # Add new_token_ids to token_ids_cpu.
            # TODO: Update for spec decoding in the future
            start_token_index = num_computed_tokens
            end_token_index = num_computed_tokens + len(new_token_ids)
            self.input_batch.token_ids_cpu[
                req_index, start_token_index:end_token_index] = new_token_ids
            # Remove the entry for prompt_logprobs for this request,
            # if it exists
            self.input_batch.num_prompt_logprobs.pop(req_id, None)

        if scheduler_output.finished_req_ids:
            for req_id in scheduler_output.finished_req_ids:
                self.input_batch.remove_request(req_id)
                self.requests.pop(req_id, None)
            self.input_batch.refresh_metadata()

    def _get_prompt_logprobs_dict(
        self,
        logits: torch.Tensor,
        model_inputs: SamplingForwardInputs,
    ) -> dict[str, Optional[LogprobsTensors]]:
        """Calculate prompt logprobs from hidden states.
        
        This currently only supports static batching, batch size 1
        """
        assert model_inputs.is_prompt is not None
        if self.no_prompt_logprob(model_inputs.is_prompt):
            return {}

        num_prompt_logprobs_dict = self.get_num_prompt_logprobs()

        # TODO: For chunked prefill, this will need to be updated to hold state
        # for prompt logprobs across multiple model iterations.
        # This assumes no chunked prefill for now
        prompt_logprobs_dict: dict[str, Optional[LogprobsTensors]] = {}

        # Since prompt logprobs are a rare feature, prioritize simple,
        # maintainable loop over optimal performance.
        for req_id, num_prompt_logprobs in num_prompt_logprobs_dict.items():
            logger.debug("Calculating prompt_logprobs for request %s", req_id)

            # Get metadata for this request.
            request = self.requests[req_id]
            num_prompt_tokens = len(request.prompt_token_ids)
            prompt_token_ids = torch.tensor(request.prompt_token_ids).to(
                self.device, non_blocking=True)

            # No chunked prefill, so we always start at index 0, token 1.
            # (First token has no logprobs because there's no context)
            start_tok = 1
            num_logits = num_prompt_tokens - start_tok

            # Get the logits corresponding to this req's prompt tokens.
            req_idx = self.get_req_id_to_index(model_inputs.is_prompt)[req_id]
            logits = logits[req_idx]
            # The offset needs to account for the left padding that static
            # batching applies.
            # TODO: To support continuous batching the offset needs to be
            # calculated differently.
            offset = logits.shape[0] - num_prompt_tokens
            logits = logits[offset:offset + num_logits]

            # Get the "target" tokens for each index. For prompt at index i,
            # the token at prompt index i+1 is the "sampled" token we want
            # to gather the logprob for.
            tgt_token_ids = prompt_token_ids[start_tok:start_tok + num_logits]

            # Compute prompt logprobs.
            logprobs = self.model.sampler.compute_logprobs(logits)
            token_ids, logprobs, ranks = self.model.sampler.gather_logprobs(
                logprobs, num_prompt_logprobs, tgt_token_ids)

            # To support chunked prefill, we will need to copy the chunks into
            # saved state at each iteration.
            # For now, we can just return the full tensors.
            logprobs_tensors = LogprobsTensors(logprob_token_ids=token_ids,
                                               logprobs=logprobs,
                                               selected_token_ranks=ranks)
            prompt_logprobs_dict[req_id] = logprobs_tensors

        return prompt_logprobs_dict

    def _prepare_prompt(self,
                        _: list[NewRequestData]) -> SamplingForwardInputs:
        raise NotImplementedError

    def _prepare_decode(self, _: CachedRequestData) -> SamplingForwardInputs:
        raise NotImplementedError

    def prepare_model_input(
            self, scheduler_output: SchedulerOutput) -> SamplingForwardInputs:

        # NOTE: We assume that all sequences in the group are all prompts or
        # all decodes. Also assuming that new sequences are prefills
        is_prompt = len(scheduler_output.scheduled_new_reqs) > 0

        # Prepare input tensors.
        if is_prompt:
            # Assert no running requests
            assert len(scheduler_output.scheduled_cached_reqs.req_ids) == 0

            return self._prepare_prompt(scheduler_output.scheduled_new_reqs)
        else:
            return self._prepare_decode(scheduler_output.scheduled_cached_reqs)

    def get_supported_tasks(self) -> tuple[SupportedTask, ...]:
        tasks = list[SupportedTask]()

        if "generate" in self.model_config.supported_tasks:
            tasks.extend(["generate"])

        return tuple(tasks)

    @SpyrePlatform.inference_mode()
    def execute_model(
        self,
        scheduler_output: SchedulerOutput,
        **kwargs,
    ) -> ModelRunnerOutput:

        t0 = time.time()

        self.update_states(scheduler_output)

        if not scheduler_output.total_num_scheduled_tokens:
            # Return empty ModelRunnerOuptut if there's no work to do.
            return EMPTY_MODEL_RUNNER_OUTPUT

        model_input = self.prepare_model_input(scheduler_output)

        # Execute the model
        self.attn_metadata = self.build_attn_metadata(model_input)
        with set_forward_context(self.attn_metadata, self.vllm_config):
            hidden_states = self.model(input_ids=model_input.input_tokens,
                                       positions=model_input.input_positions,
                                       masks=model_input.input_masks,
                                       is_prompt=model_input.is_prompt)

        # Compute the logits.
        # if self.vllm_model_impl:
        #     hidden_states =  hidden_states[:, -1, :] # Get last token of every batch
        logits = self.model.compute_logits(hidden_states, None)

        is_prefill = cast(bool, model_input.is_prompt)

        # Sample the next token.
        output: SamplerOutput = self.model.sample(
            logits=logits,
            sampling_metadata=self.get_sampling_metadata(is_prefill),
        )
        t1 = time.time() - t0
        logger.debug("t_token: %.2fms", (t1 * 1000))

        # Get mapping between requests ids to the index within the batch
        req_id_to_index = self.get_req_id_to_index(is_prefill)

        # Add the sampled token(s) to the request cache
        req_ids = (scheduler_output.scheduled_new_reqs
                   if is_prefill else self.input_batch.sorted_requests_ids)
        sampled_ids = output.sampled_token_ids.tolist()
        for i, req in enumerate(req_ids):
            req_state = self.requests[req.req_id] \
                if not isinstance(
                req, str) else self.requests[req]
            req_state.output_token_ids.extend(sampled_ids[i])

        prompt_logprobs_dicts = self._get_prompt_logprobs_dict(
            logits=logits, model_inputs=model_input)

        # Only return outputs from the driver worker
        if not self.is_driver_worker:
            return EMPTY_MODEL_RUNNER_OUTPUT

        # temporary backward compat code for 0.10.1.1
        annotations = inspect.getfullargspec(ModelRunnerOutput).annotations
        extra_args = {}  # type: ignore
        if ('spec_token_ids' in annotations):
            extra_args.update({
                'spec_token_ids': None,
            })

        model_output = ModelRunnerOutput(
            req_ids=list(req_id_to_index.keys()),
            req_id_to_index=req_id_to_index,
            sampled_token_ids=output.sampled_token_ids.tolist(),
            logprobs=(output.logprobs_tensors.tolists()
                      if output.logprobs_tensors else None),
            prompt_logprobs_dict=prompt_logprobs_dicts,
            pooler_output=[],
            **extra_args)

        return model_output


class WarmupShapesMixin:

    def __init__(self, **kwargs):
        super().__init__(**kwargs)
        vllm_config: VllmConfig = kwargs["vllm_config"]
        self.spyre_warmup_shapes = SpyrePlatform.get_warmup_shapes(
            vllm_config.scheduler_config)

    def _get_padded_batch_size(self, new_requests: list[NewRequestData]):
        # find warmup shape to be used for padding and batching
        applicable_spyre_warmup_shapes = [
            shape for shape in self.spyre_warmup_shapes
            if len(new_requests) <= shape["batch_size"]
        ]
        for request_data in new_requests:
            # retrieve initial (unpadded) tokens
            prompt_tokens = request_data.prompt_token_ids
            new_tokens = (request_data.sampling_params.max_tokens
                          if request_data.sampling_params is not None else 0)

            updated_spyre_warmup_shapes = [
                shape for shape in applicable_spyre_warmup_shapes
                if len(prompt_tokens) <= shape["prompt_length"]
                and new_tokens <= shape["new_tokens"]
            ]
            applicable_spyre_warmup_shapes = updated_spyre_warmup_shapes

        assert (
            applicable_spyre_warmup_shapes
        ), "No shapes available to run prefill batch. (This should not happen)"

        # If multiple warmup shapes apply, the first one is selected.
        # For improving performance, the warmup shapes in scheduler_config
        # are ordered by "processing speed".
        min_pad_length_batch = applicable_spyre_warmup_shapes[0][
            "prompt_length"]
        padded_batch_size = applicable_spyre_warmup_shapes[0]["batch_size"]
        return padded_batch_size, min_pad_length_batch


class StaticBatchingSpyreModelRunner(WarmupShapesMixin, SpyreModelRunner):

    def __init__(
        self,
        vllm_config: VllmConfig,
        is_driver_worker: bool,
        rank: int,
    ):
        super().__init__(vllm_config=vllm_config,
                         is_driver_worker=is_driver_worker,
                         rank=rank)

        # position_ids of all the sequences in current batch
        self._position_ids: torch.Tensor = None
        # attention masks of all the sequences in current batch
        self._mask: torch.Tensor = None

    def initialize_kv_cache(self, kv_cache_config: KVCacheConfig) -> None:
        """
        Initialize KV cache based on `kv_cache_config`.
        Args:
            kv_cache_config: Configuration for the KV cache, including the KV
            cache size of each layer
        """
        pass

    def _prepare_prompt(
        self,
        new_requests: list[NewRequestData],
    ) -> SamplingForwardInputs:
        assert len(new_requests) > 0
        input_token_list: list[torch.Tensor] = []
        padded_batch_size, min_pad_length_batch = self._get_padded_batch_size(
            new_requests)

        # Internal state is reset here.
        # We don't support continuous batching, so we know all previous requests
        # have finished decoding.
        self.input_batch.clear_requests()
        self.requests = {}

        # Build batch and prepare input_token1
        for request_data in new_requests:
            # retrieve initial (unpadded) tokens
            prompt_tokens = request_data.prompt_token_ids

            input_token_list.append(
                torch.tensor(prompt_tokens,
                             dtype=torch.long,
                             device=torch.device("cpu")))

            # Add new requests to the cached states.
            req_id = request_data.req_id
            sampling_params = request_data.sampling_params
            if sampling_params.sampling_type == SamplingType.RANDOM_SEED:
                generator = torch.Generator(device=self.device)
                generator.manual_seed(sampling_params.seed)
            else:
                generator = None

            req_state = SamplingRequestState(
                req_id=req_id,
                prompt_token_ids=request_data.prompt_token_ids,
                sampling_params=sampling_params,
                generator=generator,
                output_token_ids=[],
                left_padding=0)
            self.requests[req_id] = req_state
            self.input_batch.add_request(req_state)

        self.input_batch.padded_batch_size = padded_batch_size

        # Refresh sampling metadata after all request are added to the batch
        self.input_batch.refresh_metadata()

        # padding to compiled batch size
        while len(input_token_list) < padded_batch_size:
            input_token_list.append(
                torch.zeros(min_pad_length_batch,
                            dtype=torch.long,
                            device=torch.device("cpu")))

        # get position ids and attention mask
        input_tokens, self._position_ids, self._mask = self.pad_input_ids(
            input_token_list, min_pad_length=min_pad_length_batch)

        model_input = SamplingForwardInputs(
            input_tokens=input_tokens,
            input_positions=self._position_ids,
            input_masks=self._mask,
            is_prompt=True,
        )

        self._mark_input_tensors(model_input)
        self.model.indices = self.input_batch.get_model_indices()

        return model_input

    def _prepare_decode(
        self,
        cached_request_data: CachedRequestData,
    ) -> SamplingForwardInputs:
        assert len(cached_request_data.req_ids) > 0
        input_tokens: list[list[int]] = [
            [0] for _ in range(self._position_ids.shape[0])
        ]

        for req_id in cached_request_data.req_ids:
            # TODO: Will this always just be one token ID if there's no spec
            # or jump decoding?
            req_state: SamplingRequestState = self.requests[req_id]
            output_token_ids = req_state.output_token_ids
            generation_token = output_token_ids[-1]
            input_tokens[self.input_batch.req_id_to_index[req_id]] = [
                generation_token
            ]

        # update position ids and attention mask
        self._update_position_ids()
        self._update_mask()

        input_tokens = torch.tensor(input_tokens,
                                    dtype=torch.long,
                                    device=self.device)
        model_input = SamplingForwardInputs(
            input_tokens=input_tokens,
            input_positions=self._position_ids,
            input_masks=self._mask,
            is_prompt=False,
        )
        self._mark_input_tensors(model_input)

        # TODO: Added here temporarily until we can remove dummy token
        # for batch_size=1. Once we can do that, we shall move it to
        # execute_model on SpyreModelRunner for both static and CB.
        self.model.indices = self.input_batch.get_model_indices()

        return model_input

    def _update_position_ids(self) -> None:
        """Updating the position ids of all sequences
        in a batch. Will be called in decoding phase"""

        self._position_ids = self._position_ids[:, -1] + 1
        self._position_ids = self._position_ids.unsqueeze(-1)

    def _update_mask(self) -> None:
        """Updating/extending the attention masks of all
        sequences in a batch. Will be called in decoding phase"""

        assert self._mask is not None
        masks = self._mask

        masks_new = []
        for mask in masks:
            # get the last row of the 3d mask
            mask_new = mask[-1:, :]

            # extend the mask one slot
            mask_new = torch.cat(
                (
                    mask_new,
                    torch.zeros(
                        1, 1, dtype=mask_new.dtype, device=mask_new.device),
                ),
                dim=1,
            )
            masks_new.append(mask_new)

        self._mask = torch.stack(masks_new, dim=0)

    def _mark_input_tensors(self, model_input: SamplingForwardInputs) -> None:
        super()._mark_input_tensors(model_input=model_input)
        if not self.warmup_mode:
            # Only mark tensors when we're warming up and compiling the graphs
            return

        if not model_input.is_prompt:
            # here self.model.model is a StaticBatchingFmsModel
            if self.model.model.past_key_value_states is not None:
                for layer in self.model.model.past_key_value_states:
                    for tensor in layer:
                        torch._dynamo.mark_static(tensor, 0)
                        # This used to be baked into the model's forward pass
                        torch._dynamo.mark_dynamic(tensor, 2)


class ContinuousBatchingSpyreModelRunner(SpyreModelRunner):

    def __init__(
        self,
        vllm_config: VllmConfig,
        is_driver_worker: bool,
        rank: int,
    ):
        super().__init__(vllm_config=vllm_config,
                         is_driver_worker=is_driver_worker,
                         rank=rank)

        self.block_size = SpyrePlatform.get_block_size()

        # TODO: move to a KV cache manager
        self.req_ids2blocks: dict[str, deque[int]] = {}
        # max number of blocks needed (reserved) per request id
        self.req_ids2reserved_blocks: dict[str, int] = {}

        self.tkv: int = 0

        # TODO: Remove this once we can prefill and decode in the same step
        self.prefill_batch = SamplingInputBatch(
            # TODO: review this, currently we only support prefill for
            # `batch_size=1`
            max_num_reqs=1,
            max_model_len=vllm_config.model_config.max_model_len,
            device=self.device,
            pin_memory=self.pin_memory,
            vocab_size=vllm_config.model_config.get_vocab_size())

    def pre_warmup(self) -> None:
        # Set the number of kv cache blocks to the minimal value of 2 which is
        # required for warmup. After the warmup, the number of blocks will be
        # set to the value returned by the Spyre compiler (see complete_warmup)
        # Note: Until this feature is supported by the compiler we have to set:
        # n_blocks_warmup = n_blocks_avail

        n_blocks_warmup = self.model.model.get_num_blocks_available()
        self._set_blocks(num_blocks=n_blocks_warmup)
        self.model.model.set_past_key_value_states(num_blocks=n_blocks_warmup)

        # Future code:

        # self._set_blocks(num_blocks=2)
        # self.model.model.set_past_key_value_states(num_blocks=2)

        # mark the num_blocks dimension dynamic for Spyre compiler for warmup
        # only, compiler will return the number of blocks it can accommodate.
        # (This is not yet supported by the compiler)
        # for layer in self.model.model.past_key_value_states:
        #     for tensor in layer:
        #         torch._dynamo.mark_dynamic(tensor, 0)

    def complete_warmup(self) -> None:
        super().complete_warmup()
        # get the number or pages from the actual Spyre card after the warmup
        # and set it accordingly in the model runner and for the kv cache size
        n_blocks_avail = self.model.model.get_num_blocks_available()
        self._set_blocks(num_blocks=n_blocks_avail)
        self.model.model.set_past_key_value_states(num_blocks=n_blocks_avail)

    def _set_blocks(self, num_blocks: int) -> None:
        # overwrite num_blocks for testing scheduler constraints
        num_blocks_override = SpyrePlatform.get_num_spyre_blocks_override()
        if num_blocks_override > 0:
            logger.info(
                "[WARMUP] Overriding number of KV cache blocks on "
                "Spyre/CPU to %d.", num_blocks_override)
            num_blocks = num_blocks_override

        # set number of available blocks and populate block_pool
        self.n_blocks = num_blocks
        self.block_pool = deque([i for i in range(self.n_blocks)])

    def update_states(self, scheduler_output):

        super().update_states(scheduler_output)

        # TODO: move to kv cache manager
        # Continuous batching: free blocks
        for req_id in scheduler_output.finished_req_ids:
            if blocks_to_free := self.req_ids2blocks.pop(req_id, None):
                logger.debug("Freeing request id: %s", req_id)
                self.req_ids2reserved_blocks.pop(req_id)
                for block_id in blocks_to_free:
                    logger.debug("Freeing block with id: %s", block_id)
                    self.block_pool.append(block_id)

    def _prepare_prompt(
        self,
        new_requests: list[NewRequestData],
    ) -> SamplingForwardInputs:
        # currently all prefills are of batch size 1
        assert len(new_requests) == 1

        request = new_requests[0]
        req_id = request.req_id
        prompt_token_ids = request.prompt_token_ids
        sampling_params = request.sampling_params
        is_new_batch = len(self.req_ids2blocks) == 0
        prompt_len = len(prompt_token_ids)

        # make sure that the current tkv of the decode batch is greater or
        # equal to the prompt length of the new joining sequence
        if not is_new_batch and prompt_len > self.tkv:
            # increasing the current tkv by a multiple of the block size
            tkv_offset = math.ceil(
                (prompt_len - self.tkv) / self.block_size) * self.block_size
            if tkv_offset > 0:
                # Note: drawing explaining this optimization in more detail
                # can be found here (see page 3 in particular):
                # https://github.com/vllm-project/vllm-spyre/pull/340#issuecomment-3179337304
                logger.debug("Prefill optimization: Adding %d blocks per " \
                "sequence in the decode batch to prefill the current " \
                "sequence.", tkv_offset // self.block_size)
                self.tkv += tkv_offset

                # adding left pads to the requests in the current decode batch
                requests = self.requests.values()
                for req in requests:
                    if req.req_id != req_id:
                        req.left_padding += tkv_offset

        self.prefill_batch.clear_requests()

        # right padding to the next block boundary (ceil division)
        # -> prefills must to be multiples of the block size (Spyre constraint)
        n = prompt_len if is_new_batch else self.tkv
        right_padding_tkv = math.ceil(n / self.block_size) * self.block_size

        # set the tkv to the block padding if starting a new decode batch
        self.tkv = right_padding_tkv if is_new_batch else self.tkv

        # number of left pads to align the prefill sequence with the tkv of the
        # current decode batch (Spyre constraint)
        left_padding = self.tkv - prompt_len

        # optimization: cut out fully padded blocks on the left
        n_pad_blocks = (self.tkv - prompt_len) // self.block_size
        right_padding_tkv -= n_pad_blocks * self.block_size
        left_padding_tkv = self.tkv - n_pad_blocks * self.block_size
        if n_pad_blocks > 0:
            # Note: drawing explaining this optimization in more detail can
            # be found here (see page 2 in particular):
            # https://github.com/vllm-project/vllm-spyre/pull/340#issuecomment-3179337304
            logger.debug("Prefill reduced by %d blocks due to optimization.",
                         n_pad_blocks)

        # Reserve the number of blocks that this new sequence requires in the
        # worst case (it might always stop early by producing the EOS token)
        new_tokens = (sampling_params.max_tokens
                      if sampling_params is not None else 0)
        n = self.tkv + new_tokens - 1
        # subtract the padding blocks from the reserved blocks
        n_fully_padded_blocks = math.floor(
            (self.tkv - len(prompt_token_ids)) / self.block_size)
        n_reserved_blocks = math.ceil(
            n / self.block_size) - n_fully_padded_blocks
        self.req_ids2reserved_blocks[req_id] = n_reserved_blocks

        # filling block table and slot mapping
        blocks = []
        slots = []
        for pos_i in range(right_padding_tkv):
            if pos_i % self.block_size == 0:
                block_number = self.block_pool.popleft()
                blocks.append(block_number)
            block_offset = pos_i % self.block_size
            slot = block_number * self.block_size + block_offset
            slots.append(slot)
        self.req_ids2blocks[req_id] = deque(blocks)

        # Add new request to the cached states.
        if sampling_params.sampling_type == SamplingType.RANDOM_SEED:
            generator = torch.Generator(device=self.device)
            generator.manual_seed(sampling_params.seed)
        else:
            generator = None

        req_state = SamplingRequestState(req_id=req_id,
                                         prompt_token_ids=prompt_token_ids,
                                         sampling_params=sampling_params,
                                         generator=generator,
                                         output_token_ids=[],
                                         left_padding=left_padding)
        self.requests[req_id] = req_state
        prefill_index = self.input_batch.add_request(req_state)
        self.prefill_batch.add_request(req_state)

        # Refresh sampling metadata after all request are added to the batch
        self.input_batch.refresh_metadata()
        self.prefill_batch.refresh_metadata()

        self.model.indices = torch.ones(1, dtype=torch.bool, device='cpu')
        slot_mapping = torch.tensor([slots], dtype=torch.int64)
        prompt_token_ids_tensor = torch.tensor(prompt_token_ids,
                                               dtype=torch.long,
                                               device=torch.device("cpu"))

        # get position ids and attention mask
        # applies left padding to ensure that the tkv of the new sequence
        # tkv_prefill aligns with tkv of current decode batch tkv_decode:
        # tkv_prefill % block_size = tkv_decode % block_size
        # and right padding to align with the next block boundary
        input_tokens, position_ids, mask = self.pad_input_ids(
            [prompt_token_ids_tensor],
            min_pad_left=left_padding_tkv,
            min_pad_right=right_padding_tkv)
        mask = mask.unsqueeze(1).contiguous()

        # not needed for prefill
        current_tkv_mask = None
        # left padding info is stored in CachedRequestState of self.requests
        left_padded_prompt_mask = None
        # block table is stored in self.req_ids2blocks (only passed for decode)
        block_table = None

        model_inputs = SamplingForwardInputs(
            input_tokens=input_tokens,
            input_positions=position_ids,
            input_masks=mask,
            current_tkv_mask=current_tkv_mask,
            left_padded_prompt_mask=left_padded_prompt_mask,
            block_table=block_table,
            slot_mapping=slot_mapping,
            is_prompt=True,
            # used only for quantized model
            scale_indices=[prefill_index])

        self._mark_input_tensors(model_inputs)

        return model_inputs

    def _prepare_decode(
        self,
        cached_request_data: CachedRequestData,
    ) -> SamplingForwardInputs:
        assert len(cached_request_data.req_ids) > 0

        input_tokens = []
        input_positions = []
        block_table = []
        slot_mapping = []
        left_padded_prompt_mask = []

        assert len(self.input_batch.req_id_to_index) == len(
            cached_request_data.req_ids)
        # TODO(wallas): I think we can do better here, without sorting or
        # creating an intermediary dictionary
        cached_reqs_map = {
            req_id: i
            for i, req_id in enumerate(cached_request_data.req_ids)
        }
        req_ids = self.input_batch.sorted_requests_ids

        n_blocks = 0  # maximal number of blocks used by any seq in the batch
        for req_id in req_ids:
            # adding new blocks if needed
            if self.tkv % self.block_size == 0:
                self.req_ids2blocks[req_id].append(self.block_pool.popleft())
            n_blocks = max(n_blocks, len(self.req_ids2blocks[req_id]))

        for req_id in req_ids:
            # TODO: Will this always just be one token ID if there's no spec
            # or jump decoding?

            req_state: SamplingRequestState = self.requests[req_id]

            # filling block table with padding blocks to make it rectangular
            # Note: the padding block id 0 here is chosen arbitrarily, it can
            # be any allocated block id on the Sypre card (has to be in range
            # [0, self.n_blocks - 1]). Further, it also be a block id that holds
            # actual KV cache for another (or the same) sequence.
            blocks = self.req_ids2blocks[req_id].copy()
            for i in range(n_blocks - len(self.req_ids2blocks[req_id])):
                blocks.appendleft(0)
            block_table.append(blocks)

            # slot_mapping for all blocks of sequence
            start_slot = block_table[-1][-1] * self.block_size
            offset = self.tkv % self.block_size
            slot = [start_slot + offset]
            slot_mapping.append(slot)

            # input token and position of the token generated in the last step
            generation_token = req_state.output_token_ids[-1]
            input_tokens.append([generation_token])
            seq_len = cached_request_data.num_computed_tokens[
                cached_reqs_map[req_id]]
            input_positions.append([seq_len])

            # retrieve left padding information stored during prefill and
            # updated when calling reduce_left_padding()
            left_padded_prompt_mask.append(req_state.left_padding)

        # update tkv
        self.tkv = self.tkv + 1

        # construct tensors from lists
        input_tokens = torch.tensor(input_tokens,
                                    dtype=torch.long,
                                    device=self.device)
        position_ids = torch.tensor(input_positions,
                                    dtype=torch.long,
                                    device=self.device)
        current_tkv_mask = torch.tensor([self.tkv] * len(input_tokens),
                                        dtype=torch.int64)
        left_padded_prompt_mask = torch.tensor(left_padded_prompt_mask,
                                               dtype=torch.long,
                                               device=self.device)
        block_table = torch.tensor(block_table, dtype=torch.int64)
        slot_mapping = torch.tensor(slot_mapping, dtype=torch.int64)
        self.model.indices = torch.ones(len(cached_request_data.req_ids),
                                        dtype=torch.bool,
                                        device="cpu")

        # mask not needed during decode
        mask = None

        model_inputs = SamplingForwardInputs(
            input_tokens=input_tokens,
            input_positions=position_ids,
            input_masks=mask,
            current_tkv_mask=current_tkv_mask,
            left_padded_prompt_mask=left_padded_prompt_mask,
            block_table=block_table,
            slot_mapping=slot_mapping,
            is_prompt=False,
            scale_indices=self.input_batch.request_indices)

        self._mark_input_tensors(model_inputs)

        return model_inputs

    def reduce_left_padding(self) -> None:
        """ Optimizes the decode batch by removing entire columns that consist 
        solely of left pads. This reduces unnecessary decode computation. 

        Note: drawing explaining the optimization in more detail uploaded here:
        https://github.com/vllm-project/vllm-spyre/pull/131#issuecomment-3233440852 
        """

        requests = self.requests.values()
        if len(self.requests) == 0:
            return

        min_left_pad = min([r.left_padding for r in requests])
        n_padded_blocks = min_left_pad // self.block_size
        offset = n_padded_blocks * self.block_size

        if offset > 0:
            logger.debug("Reducing left padding by %d blocks", n_padded_blocks)

            for req in requests:
                req.left_padding -= offset

        # update tkv
        self.tkv -= offset

    def pad_input_ids(
        self,
        input_ids_list: list[torch.Tensor],
        min_pad_left: int = 0,
        min_pad_right: int = 0,
    ) -> tuple[torch.Tensor, torch.Tensor, torch.Tensor]:

        # left padding to align with tkv of current decode batch
        input_tokens_left, position_ids_left, mask_left =\
            super().pad_input_ids(input_ids_list, min_pad_length=min_pad_left)

        # right padding to align with the next block boundary
        left_pad_len = input_tokens_left.shape[1]
        n_pads_right = min_pad_right - left_pad_len

        # set number of right pads for the next model forward pass:
        # need to be excluded before sampling tokens
        self.model.n_pads_right = n_pads_right

        if n_pads_right > 0:
            # apply right padding to input_tokens, position_ids and mask
            logger.info(
                "Right padding request of length %d tokens to %d tokens.",
                left_pad_len, min_pad_right)

            input_tokens_right = torch.tensor(
                [[self.pad_token_id for i in range(n_pads_right)]],
                device=input_tokens_left.device,
                dtype=input_tokens_left.dtype)
            input_tokens = torch.concat(
                (input_tokens_left, input_tokens_right), dim=1)

            # Note: same output with i as padding for position ids
            pos_start = position_ids_left[0][-1] + 1
            position_ids_right = torch.tensor(
                [[0 for i in range(pos_start, pos_start + n_pads_right)]],
                device=position_ids_left.device,
                dtype=position_ids_left.dtype)
            position_ids = torch.concat(
                (position_ids_left, position_ids_right), dim=1)

            # pad left padded mask with -inf to the next block boundary
            mask = torch.nn.functional.pad(mask_left,
                                           (0, n_pads_right, 0, n_pads_right),
                                           value=-torch.inf)

            # lower triangle: 0.0, upper triangle -inf
            mask_pads = torch.zeros(n_pads_right, n_pads_right)
            mask_pads[~torch.tril(torch.ones(n_pads_right, n_pads_right)).bool(
            )] = float('-inf')

            # insert triangular matrix for right pads
            mask[:, -n_pads_right:, -n_pads_right:] = mask_pads.unsqueeze(0)
        else:
            # no right padding needed
            input_tokens = input_tokens_left
            position_ids = position_ids_left
            mask = mask_left

        return input_tokens, position_ids, mask

    def build_attn_metadata(
            self,
            model_input: SamplingForwardInputs) -> SpyreAttentionMetadata:

        # TODO: probably we can remove some fields of the model input and
        # update only the SpyreAttentionMetadata

        return SpyreAttentionMetadata(
            slot_mapping=model_input.slot_mapping,
            current_tkv_mask=model_input.current_tkv_mask,
            left_padded_prompt_mask=model_input.left_padded_prompt_mask,
            block_table=model_input.block_table,
            scale_indices=torch.tensor(model_input.scale_indices,
                                       dtype=torch.int32),
            is_prefill=model_input.is_prompt)

    def get_sampling_metadata(self, is_prefill: bool) -> SamplingMetadata:
        return self.prefill_batch.sampling_metadata \
            if is_prefill else self.input_batch.sampling_metadata

    def get_req_id_to_index(self, is_prefill: bool) -> dict[str, int]:
        req_id_to_index = self.prefill_batch.get_unpadded_output_indices() \
            if is_prefill else self.input_batch.get_unpadded_output_indices()

        return req_id_to_index

    def get_n_free_blocks(self) -> int:
        return self.n_blocks - sum(self.req_ids2reserved_blocks.values())

    def no_prompt_logprob(self, is_prefill: bool) -> bool:
        if is_prefill:
            return self.prefill_batch.no_prompt_logprob
        # If we're not running a prefill then this is a decode-only batch
        return True

    def get_num_prompt_logprobs(self) -> dict[str, int]:
        # Prompt logprobs will always be set on the prefill batch
        return self.prefill_batch.num_prompt_logprobs

    def prepare_model_input(
            self, scheduler_output: SchedulerOutput) -> SamplingForwardInputs:

        # remove left padding if applicable before next prefill/decode step
        self.reduce_left_padding()

        return super().prepare_model_input(scheduler_output)

    @SpyrePlatform.inference_mode()
    def execute_model(
        self,
        scheduler_output: SchedulerOutput,
        **kwargs,
    ) -> ModelRunnerOutput:

        output = super().execute_model(scheduler_output, **kwargs)

        return CBSpyreModelRunnerOutput(
            **asdict(output),
            tkv=self.tkv
            if scheduler_output.total_num_scheduled_tokens > 0 else 0,
            n_free_blocks=self.get_n_free_blocks(),
        )

    def _mark_input_tensors(self, model_input: SamplingForwardInputs) -> None:

        # Marking dimensions static/dynamic
        if model_input.is_prompt:

            # batch static (batch size 1)
            torch._dynamo.mark_static(model_input.input_tokens, 0)
            torch._dynamo.mark_static(model_input.slot_mapping, 0)
            torch._dynamo.mark_static(model_input.input_positions, 0)
            torch._dynamo.mark_static(model_input.input_masks, 0)

            # sequence dynamic
            torch._dynamo.mark_dynamic(model_input.input_tokens, 1)
            torch._dynamo.mark_dynamic(model_input.slot_mapping, 1)
            torch._dynamo.mark_dynamic(model_input.input_positions, 1)
            torch._dynamo.mark_dynamic(model_input.input_masks, 2)
            torch._dynamo.mark_dynamic(model_input.input_masks, 3)

        # decode
        else:
            # mask is no longer used here

            # batch dynamic
            torch._dynamo.mark_dynamic(model_input.input_tokens, 0)
            torch._dynamo.mark_dynamic(model_input.block_table, 0)
            torch._dynamo.mark_dynamic(model_input.slot_mapping, 0)
            torch._dynamo.mark_dynamic(model_input.input_positions, 0)
            torch._dynamo.mark_dynamic(model_input.current_tkv_mask, 0)
            torch._dynamo.mark_dynamic(model_input.left_padded_prompt_mask, 0)

            # sequence
            torch._dynamo.mark_static(model_input.input_tokens, 1)  # always 1
            torch._dynamo.mark_dynamic(model_input.block_table, 1)
            torch._dynamo.mark_static(model_input.slot_mapping, 1)  # always 1
            torch._dynamo.mark_static(model_input.input_positions,
                                      1)  # always 1

class VllmModelStaticSpyreModelRunner(StaticBatchingSpyreModelRunner):
    def __init__(
            self,
            vllm_config: VllmConfig,
            is_driver_worker: bool,
            ):
        super().__init__(vllm_config=vllm_config,
                         is_driver_worker=is_driver_worker)
        self.vllm_model_impl=True
        self.attn_backend = SpyreSDPABackend
        self.attn_metadata_builder = SpyreSDPABackend.get_builder_cls()()
        self.attn_metadata: Optional[SpyreSDPAMetadata] = None

    def initialize_kv_cache(self, kv_cache_config: KVCacheConfig) -> None:
        """
        Initialize KV cache based on `kv_cache_config`.
        Args:
            kv_cache_config: Configuration for the KV cache, including the KV
            cache size of each layer
        """
        self.kv_cache_config = kv_cache_config
        kv_caches: dict[str, torch.Tensor] = {}
        num_blocks = 10

        for i , kv_cache_group_spec in enumerate(kv_cache_config.kv_cache_groups):
            kv_cache_spec = kv_cache_group_spec.kv_cache_spec
            #print(f"Block size: {kv_cache_spec.block_size}")
            for layer_name in kv_cache_group_spec.layer_names:
                kv_cache_shape = self.attn_backend.get_kv_cache_shape(
                        num_blocks,
                        kv_cache_spec.block_size,
                        kv_cache_spec.num_kv_heads,
                        kv_cache_spec.head_size)
                spyre_kv_cache = torch.zeros(kv_cache_shape, dtype=torch.bfloat16)
                #spyre_kv_cache = None
                kv_caches[layer_name] = spyre_kv_cache

        forward_context = self.vllm_config.compilation_config.static_forward_context
        for layer_name, kv_cache in kv_caches.items():
            forward_context[layer_name].kv_cache = [kv_cache]

    def build_attn_metadata(self, model_input: ModelForwardInputs) -> SpyreSDPAMetadata:
        return self.attn_metadata_builder.build(model_input)

    @property
    def vocab_size(self) -> int:
        return self.model.model.model.config.vocab_size

    def get_kv_cache_spec(self) -> dict[str, KVCacheSpec]:
        """
        This method should generate the KVCache spec by parsing the kv cache
        format from each Attention module in the static forward context.

        In vLLM, this static forward context is populated by the base Attention
        class in the modeling code. Every attention layer populates an entry
        for itself in vllm_config.compilation_config.static_forward_context,
        which is a dictionary of layer_name -> layer for every attention layer.
        This allows the model runner to correctly create the kv cache spec for
        each layer.

        The spyre modeling code currently comes from `fms`, and does not
        integrate with vLLM's modeling classes, so we don't have access to any
        model-agnostic metadata about the attention layers. This just returns a
        dummy value for now.
        """
        # We do at least use the real size from the cache config.
        block_size = self.vllm_config.cache_config.block_size

        kv_cache_spec: dict[str, KVCacheSpec] = {}
        attn_layers = get_layers_from_vllm_config(self.vllm_config, Attention)
        for layer_name, attn_module in attn_layers.items():
            kv_cache_spec[layer_name] = FullAttentionSpec(
                block_size=block_size,
                num_kv_heads=attn_module.num_kv_heads,
                head_size=attn_module.head_size,
                dtype=torch.float16,
                use_mla=False,
            )
        return kv_cache_spec

class PoolerAdapter(torch.nn.Module):

    def __init__(self, pooler: torch.nn.Module):
        super().__init__()
        self.pooler = pooler

    def forward(
        self,
        hidden_states: Union[torch.Tensor, list[torch.Tensor]],
        pooling_metadata: PoolingMetadata,
    ) -> Union[torch.Tensor, list[torch.Tensor]]:
        # Because we're using transformers to load the pooler
        # and classifier layers and the assumption there is that
        # we have a right padded batch, we need to split
        # and at the batch dimension.
        if isinstance(hidden_states, torch.Tensor):
            hidden_states = torch.split(hidden_states,
                                        pooling_metadata.prompt_lens.tolist())
        return [self.pooler(h.unsqueeze(dim=0)) for h in hidden_states]


def _cls(input: torch.Tensor) -> torch.Tensor:
    return input[:, 0]


class SpyrePoolingModelRunner(WarmupShapesMixin,
                              BaseSpyreModelRunner[PoolingInputBatch,
                                                   PoolingRequestState,
                                                   PoolingForwardInputs]):

    def __init__(
        self,
        vllm_config: VllmConfig,
        is_driver_worker: bool,
        rank: int,
    ):
        super().__init__(vllm_config=vllm_config,
                         is_driver_worker=is_driver_worker,
                         rank=rank)

        # position_ids of all the sequences in current batch
        self._position_ids: torch.Tensor = None
        self.use_token_type_ids = False

    def build_input_batch(self) -> PoolingInputBatch:
        return PoolingInputBatch(
            max_num_reqs=self.scheduler_config.max_num_seqs,
            max_model_len=self.model_config.max_model_len,
            device=self.device,
            pin_memory=self.pin_memory,
            vocab_size=self.model_config.get_vocab_size(),
        )

    def load_model(self, prompt_lens: Iterable[int],
                   num_decode_tokens: Iterable[int]) -> None:

        task = self.model_config.task
        if task is None:
            # Task is being deprecated upstream because the models
            # support several tasks at once. But for now, here we need
            # to know the task to load the model with
            # AutoModelForSequenceClassification
            task = self.model_config._get_default_pooling_task(
                self.model_config.architectures)

        if task == "embed":
            self.model = AutoModel.from_pretrained(self.model_config.model)
        elif task == "classify":
            class_model = AutoModelForSequenceClassification.from_pretrained(
                self.model_config.model)
            if hasattr(class_model, "bert"):
                self.model = class_model.bert
                self._pooler = PoolerAdapter(self.model.pooler)
            elif hasattr(class_model, "roberta"):
                self.model = class_model.roberta
                self._pooler = PoolerAdapter(_cls)
            else:
                raise ValueError(
                    f"Unsupported model {self.model_config.model}: Expected "
                    "Bert or Roberta for sequence classification")
            self.classifier = class_model.classifier
        else:
            raise ValueError(f"Unsupported task {task}")

        # Disable pooler because in transformers it's
        # always run even tough we don't use the outputs
        # directly.
        self.model.pooler = None

        model_class_name = type(self.model).__name__
        self.is_roberta = "roberta" in model_class_name.lower()

        self.model.eval()
        torch.set_grad_enabled(False)
        if envs_spyre.VLLM_SPYRE_DYNAMO_BACKEND in BACKEND_LIST:
            # Lazy import to avoid load torch_sendnn runtime before it is really
            # necessary. This solve issues of running forked tests that share
            # some resources from parent to children which can have problems
            # of caching even though the test run in isolated subprocesses.
            try:
                from torch_sendnn import torch_sendnn  # noqa: F401
            except ImportError:
                print("WARNING: Disabled: torch_sendnn")
            with utils_spyre.stagger_region(
                    envs_spyre.VLLM_SPYRE_MAX_LOAD_PROCESSES,
                    self.parallel_config.world_size, self.rank):
                self.model = torch.compile(
                    self.model,
                    mode="default",
                    dynamic=False,
                    backend=envs_spyre.VLLM_SPYRE_DYNAMO_BACKEND)

        if task == "classify":
            tokenizer = AutoTokenizer.from_pretrained(self.model_config.model)
            output = tokenizer(text="foo", text_pair="bar")
            self.use_token_type_ids = "token_type_ids" in output
            if self.use_token_type_ids:
                self.sep_token_id = tokenizer.sep_token_id

        pooler_config = self.model_config.pooler_config

        if task == "embed":
            with set_current_vllm_config(self.vllm_config):
                self.pooler = Pooler.for_embed(pooler_config=pooler_config)
        elif task == "classify":
            with set_current_vllm_config(self.vllm_config):
                self.pooler = ClassifierPooler(
                    pooling=self._pooler,
                    classifier=self.classifier,
                    act_fn=ClassifierPooler.act_fn_for_cross_encoder(
                        self.model_config),
                )

    @property
    def vocab_size(self) -> int:
        return self.model.config.vocab_size

    def pad_input_ids(
        self,
        input_ids_list: list[torch.Tensor],
        min_pad_length: int = 0,
    ) -> tuple[torch.Tensor, torch.Tensor, torch.Tensor]:

        padded_input_ids_list, mask_list, position_ids_list = (
            self._prepare_pad_input_ids(input_ids_list, min_pad_length))

        input_ids = torch.stack(padded_input_ids_list)
        mask = torch.stack(mask_list)
        position_ids = torch.stack(position_ids_list)

        return input_ids, position_ids, mask

    def update_states(self, scheduler_output: SchedulerOutput):
        assert len(scheduler_output.scheduled_cached_reqs.req_ids) == 0

        if scheduler_output.finished_req_ids:
            for req_id in scheduler_output.finished_req_ids:
                self.input_batch.remove_request(req_id)
                self.requests.pop(req_id, None)

    def _uncompress_token_types(self) -> list[list[int]]:

        pooling_metadata = self.input_batch.make_pooling_metadata()
        pooling_params = pooling_metadata.pooling_params

        token_type_id_requests = dict[int, Any]()
        for i, param in enumerate(pooling_params):
            if param.extra_kwargs is not None and \
            (token_types := param.extra_kwargs.get(
                "compressed_token_type_ids")) is not None:
                token_type_id_requests[i] = token_types

        if len(token_type_id_requests) == 0:
            return []

        seq_lens = pooling_metadata.prompt_lens
        token_type_ids = []

        for i, seq_len in enumerate(seq_lens):
            pos = token_type_id_requests.get(i, seq_len)
            ids = (torch.arange(seq_lens[i]) >= pos).int()
            token_type_ids.append(ids)

        return token_type_ids

    def _token_types(self, input_ids):
        if (token_type_ids_lst := self._uncompress_token_types()):
            token_type_ids = torch.zeros_like(input_ids)
            for i, token_types in enumerate(token_type_ids_lst):
                token_type_ids[i, -len(token_types):] = token_types
            return token_type_ids
        else:
            locs = torch.where(input_ids == self.sep_token_id, 1, 0)
            return locs.cumsum(dim=1) - locs

    def _prepare_prompt(
        self,
        new_requests: list[NewRequestData],
    ) -> PoolingForwardInputs:
        assert len(new_requests) > 0
        input_token_list: list[torch.Tensor] = []
        padded_batch_size, min_pad_length_batch = self._get_padded_batch_size(
            new_requests)

        # Internal state is reset here.
        # We don't support continuous batching, so we know all previous requests
        # have finished decoding.
        self.input_batch.clear_requests()
        self.requests = {}

        # Build batch and prepare input_token1
        for request_data in new_requests:
            # retrieve initial (unpadded) tokens
            prompt_tokens = request_data.prompt_token_ids

            input_token_list.append(
                torch.tensor(prompt_tokens,
                             dtype=torch.long,
                             device=torch.device("cpu")))

            # Add new requests to the cached states.
            req_id = request_data.req_id
            pooling_params = request_data.pooling_params
            assert pooling_params is not None

            req_state = PoolingRequestState(
                req_id=req_id,
                prompt_token_ids=request_data.prompt_token_ids,
                pooling_params=pooling_params,
            )
            self.requests[req_id] = req_state
            self.input_batch.add_request(req_state)

        self.input_batch.padded_batch_size = padded_batch_size

        # padding to compiled batch size
        while len(input_token_list) < padded_batch_size:
            input_token_list.append(
                torch.zeros(min_pad_length_batch,
                            dtype=torch.long,
                            device=torch.device("cpu")))

        # get position ids and attention mask
        input_tokens, position_ids, mask = self.pad_input_ids(
            input_token_list, min_pad_length=min_pad_length_batch)

        token_type_ids = None
        if self.use_token_type_ids:
            token_type_ids = self._token_types(input_tokens)

        if self.is_roberta:
            position_ids += self.pad_token_id + 1
            position_ids *= mask

        model_input = PoolingForwardInputs(
            input_tokens=input_tokens,
            input_positions=position_ids,
            input_masks=mask,
            is_prompt=True,
            token_type_ids=token_type_ids,
        )

        self._mark_input_tensors(model_input)

        return model_input

    def prepare_model_input(
            self, scheduler_output: SchedulerOutput) -> PoolingForwardInputs:

        # NOTE: We assume that all sequences in the group are all prompts or
        # all decodes.
        # Also assuming that new sequences are prefills
        is_prompt = len(scheduler_output.scheduled_new_reqs) > 0

        # Prepare input tensors.
        assert is_prompt
        # Assert no running requests
        assert len(scheduler_output.scheduled_cached_reqs.req_ids) == 0
        return self._prepare_prompt(scheduler_output.scheduled_new_reqs)

    def _mark_input_tensors(self, model_input: PoolingForwardInputs) -> None:

        super()._mark_input_tensors(model_input=model_input)
        if not self.warmup_mode:
            # Only mark tensors when we're warming up and compiling the graphs
            return
        if self.use_token_type_ids:
            torch._dynamo.mark_static(model_input.token_type_ids, 0)
            torch._dynamo.mark_static(model_input.token_type_ids, 1)

    def get_supported_tasks(self) -> tuple[SupportedTask, ...]:
        return tuple(self.pooler.get_supported_tasks())

    @SpyrePlatform.inference_mode()
    def execute_model(
        self,
        scheduler_output: SchedulerOutput,
        **kwargs,
    ) -> ModelRunnerOutput:

        t0 = time.time()

        self.update_states(scheduler_output)

        if not scheduler_output.total_num_scheduled_tokens:
            # Return empty ModelRunnerOuptut if there's no work to do.
            return EMPTY_MODEL_RUNNER_OUTPUT

        model_input = self.prepare_model_input(scheduler_output)

        # Execute the model
        attn_metadata = self.build_attn_metadata(model_input)

        model_kwargs = {}
        if self.use_token_type_ids:
            model_kwargs["token_type_ids"] = model_input.token_type_ids
        with set_forward_context(attn_metadata, self.vllm_config):
            outputs = self.model(input_ids=model_input.input_tokens,
                                 position_ids=model_input.input_positions,
                                 attention_mask=model_input.input_masks,
                                 **model_kwargs)

            hidden_states = outputs["last_hidden_state"]

        # Only perform sampling in the driver worker.
        if not self.is_driver_worker:
            return EMPTY_MODEL_RUNNER_OUTPUT

        t1 = time.time() - t0
        logger.debug("t_batch: %.2fms", (t1 * 1000))

        pooling_metadata = self.input_batch.make_pooling_metadata()

        # temporary backward compat code for 0.10.1.1
        if getattr(pooling_metadata, "build_pooling_cursor", False):
            ## No partial prefill, hence we can use the prompt lens here
            pooling_metadata.build_pooling_cursor(
                num_scheduled_tokens=pooling_metadata.prompt_lens,
                device=self.device)

        # prepare unpadded output for the pooler
        hidden_state_list: list[torch.Tensor] = []
        for hidden_state, prompt_len in zip(hidden_states,
                                            pooling_metadata.prompt_lens):
            # we're left padding
            hidden_state_list.append(hidden_state[-prompt_len:])

        raw_pooler_output = self.pooler(
            hidden_states=torch.cat(hidden_state_list),
            pooling_metadata=pooling_metadata)

        pooler_output: list[Optional[torch.Tensor]] = []

        for raw_output in raw_pooler_output:
            pooler_output.append(raw_output.data.to("cpu"))

        # temporary backward compat code for 0.10.1.1
        annotations = inspect.getfullargspec(ModelRunnerOutput).annotations
        extra_args = {}  # type: ignore
        if ('spec_token_ids' in annotations):
            extra_args.update({
                'spec_token_ids': None,
            })

        model_output = ModelRunnerOutput(
            req_ids=self.input_batch.requests_ids,
            req_id_to_index=self.input_batch.req_id_to_index,
            sampled_token_ids=[],
            logprobs=None,
            prompt_logprobs_dict={},
            pooler_output=pooler_output,
            **extra_args)
        return model_output<|MERGE_RESOLUTION|>--- conflicted
+++ resolved
@@ -9,15 +9,10 @@
 
 import torch
 from torch import nn
-<<<<<<< HEAD
 from vllm.attention.layer import Attention
-from vllm.config import DeviceConfig, VllmConfig, get_layers_from_vllm_config
-from transformers import AutoModel
-=======
 from transformers import (AutoModel, AutoModelForSequenceClassification,
                           AutoTokenizer)
-from vllm.config import DeviceConfig, VllmConfig, set_current_vllm_config
->>>>>>> 88350f83
+from vllm.config import DeviceConfig, VllmConfig, set_current_vllm_config, get_layers_from_vllm_config
 from vllm.forward_context import set_forward_context
 from vllm.logger import init_logger
 from vllm.model_executor.layers.pooler import ClassifierPooler, Pooler
