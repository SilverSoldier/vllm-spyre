import math
import time
from abc import ABC, abstractmethod
from collections import deque
from collections.abc import Iterable
from dataclasses import asdict, dataclass
from typing import (TYPE_CHECKING, Generic, Literal, Optional, TypeVar, cast,
                    get_args)

import torch
from torch import nn
<<<<<<< HEAD
from vllm.attention.layer import Attention
from vllm.config import DeviceConfig, VllmConfig, get_layers_from_vllm_config
=======
from transformers import AutoModel
from vllm.config import DeviceConfig, VllmConfig
>>>>>>> 8fab64fd
from vllm.forward_context import set_forward_context
from vllm.logger import init_logger
from vllm.model_executor.layers.pooler import Pooler, PoolingType
from vllm.sampling_params import SamplingType
from vllm.utils import is_pin_memory_available
from vllm.v1.kv_cache_interface import FullAttentionSpec, KVCacheSpec, KVCacheConfig
from vllm.v1.outputs import LogprobsTensors, SamplerOutput

import vllm_spyre.envs as envs_spyre
from vllm_spyre.model_executor.model_loader.spyre import (
    BACKEND_LIST, SpyreAttentionMetadata, SpyreCausalLM)
from vllm_spyre.platform import SpyrePlatform
<<<<<<< HEAD
from vllm_spyre.v1.worker.spyre_input_batch import (CachedRequestState,
                                                    InputBatch)
from vllm_spyre.v1.attention.backends.spyre import SpyreSDPAMetadata, SpyreSDPABackend

=======
# yapf conflicts with ruff for this block
# yapf: disable
from vllm_spyre.v1.worker.spyre_input_batch import (BaseInputBatch,
                                                    BaseRequestState,
                                                    PoolingInputBatch,
                                                    PoolingRequestState,
                                                    SamplingInputBatch,
                                                    SamplingRequestState)

# yapf: enable
>>>>>>> 8fab64fd
if TYPE_CHECKING:
    from vllm.v1.core.sched.output import (CachedRequestData, NewRequestData,
                                           SchedulerOutput)
    from vllm.v1.sample.metadata import SamplingMetadata
else:
    CachedRequestData = None
    SchedulerOutput = None
    NewRequestData = None
    SamplingMetadata = None

from vllm.v1.outputs import EMPTY_MODEL_RUNNER_OUTPUT, ModelRunnerOutput

#############################################################
# from vllm.tasks import GenerationTask, PoolingTask, SupportedTask
# TODO: remove when we have this in vllm/tasks.py
#############################################################
GenerationTask = Literal["generate", "transcription"]
GENERATION_TASKS = get_args(GenerationTask)

PoolingTask = Literal["encode", "embed", "classify", "score"]
POOLING_TASKS = get_args(PoolingTask)

SupportedTask = Literal[GenerationTask]
#############################################################

logger = init_logger(__name__)


@dataclass(frozen=True)
class ModelForwardInputs:

    input_tokens: Optional[torch.Tensor] = None
    input_positions: Optional[torch.Tensor] = None
    input_masks: Optional[torch.Tensor] = None
    is_prompt: Optional[bool] = None


@dataclass(frozen=True)
class SamplingForwardInputs(ModelForwardInputs):
    """
    Used by the SpyreModelRunner.
    """
    current_tkv_mask: Optional[torch.Tensor] = None
    left_padded_prompt_mask: Optional[torch.Tensor] = None
    block_table: Optional[torch.Tensor] = None
    slot_mapping: Optional[torch.Tensor] = None


@dataclass
class CBSpyreModelRunnerOutput(ModelRunnerOutput):
    # Add the current tkv and the number of free blocks to the output
    tkv: int = 0
    n_free_blocks: int = 0


InputBatchT = TypeVar("InputBatchT", bound=BaseInputBatch)
RequestStateT = TypeVar("RequestStateT", bound=BaseRequestState)
ModelInputsT = TypeVar("ModelInputsT", bound=ModelForwardInputs)


class BaseSpyreModelRunner(ABC, Generic[InputBatchT, RequestStateT,
                                        ModelInputsT]):

    def __init__(
        self,
        vllm_config: VllmConfig,
        is_driver_worker: bool,
    ):
        self.is_driver_worker = is_driver_worker
        self.vllm_config = vllm_config
        self.model_config = vllm_config.model_config
        self.cache_config = vllm_config.cache_config
        self.lora_config = vllm_config.lora_config
        self.load_config = vllm_config.load_config
        self.parallel_config = vllm_config.parallel_config
        self.scheduler_config = vllm_config.scheduler_config
        self.device_config = vllm_config.device_config
        self.speculative_config = vllm_config.speculative_config
        self.observability_config = vllm_config.observability_config

        self.pad_token_id = 0

        if self.model_config is not None:
            if self.model_config.hf_config is not None:
                self.pad_token_id = (getattr(self.model_config.hf_config,
                                             "pad_token_id", None) or 0)
            if self.model_config.get_sliding_window():
                logger.warning("Sliding window is not supported on Spyre. "
                               "The model will run without sliding window.")
        if vllm_config.device_config is None:
            self.device_config = DeviceConfig()
        self.device = self.device_config.device
        self.pin_memory = is_pin_memory_available()

        # Lazy initialization: after load_model.
        self.model: nn.Module

        # Flag to be turned off after warmup is complete
        self.warmup_mode = True

        # Batch state
        self.input_batch = self.build_input_batch()

        # Requests
        self.requests: dict[str, RequestStateT] = {}

    @abstractmethod
    def build_input_batch(self) -> InputBatchT:
        raise NotImplementedError

    def get_model(self) -> nn.Module:
        return self.model

    @abstractmethod
    def load_model(self, prompt_lens: Iterable[int],
                   num_decode_tokens: Iterable[int]) -> None:
<<<<<<< HEAD
        max_pad_length = max(prompt_lens)
        max_decode_length = max(num_decode_tokens)
        self.model = SpyreCausalLM(
            self.vllm_config,
            self.model_config,
            parallel_config=self.parallel_config,
            scheduler_config=self.scheduler_config,
            max_prompt_length=max_pad_length,
            max_decode_length=max_decode_length,
        )

    @property
    def vocab_size(self) -> int:
        return self.model.model.model.config.src_vocab_size
=======
        raise NotImplementedError
>>>>>>> 8fab64fd

    def _prepare_pad_input_ids(
        self,
        input_ids_list: list[torch.Tensor],
        min_pad_length: int = 0,
    ) -> tuple[torch.Tensor, torch.Tensor, torch.Tensor]:
        """left side padding implemented as
        in fms.utils.generation.pad_input_id"""
        max_len = max([min_pad_length] +
                      [seq.size(0) for seq in input_ids_list])
        padded_input_ids_list = []
        mask_list = []
        position_ids_list = []
        for input_ids_i in input_ids_list:
            seq_len = input_ids_i.size(0)
            if max_len > seq_len:
                logger.info(
                    "Left padding request of length %d tokens to %d tokens.",
                    seq_len, max_len)
            pads = torch.ones(max_len - seq_len,
                              dtype=torch.long,
                              device=input_ids_i.device) * self.pad_token_id
            non_pads = torch.ones(seq_len,
                                  dtype=torch.long,
                                  device=input_ids_i.device)

            pos_ids_pads = pads
            pos_ids_seq = torch.arange(0,
                                       seq_len,
                                       dtype=torch.long,
                                       device=input_ids_i.device)

            # Setting this to 0, however if 0 is the eos, we will end up
            # truncating the output if using truncate_after_eos once this
            # workflow works for nested tensor, this can probably be removed
            padded_input_ids_list.append(torch.cat((pads, input_ids_i)))
            mask_list.append(torch.cat((torch.zeros_like(pads), non_pads)))
            position_ids_list.append(torch.cat((pos_ids_pads, pos_ids_seq)))

        return padded_input_ids_list, mask_list, position_ids_list

<<<<<<< HEAD
    def pad_input_ids(
        self,
        input_ids_list: list[torch.Tensor],
        min_pad_length: int = 0,
    ) -> tuple[torch.Tensor, torch.Tensor, torch.Tensor]:

        padded_input_ids_list, mask_list, position_ids_list = (
            self._prepare_pad_input_ids(input_ids_list, min_pad_length))

        input_ids = torch.stack(padded_input_ids_list)
        mask = torch.stack(mask_list).bool()
        # this is a causal mask for generation
        mask = (mask.unsqueeze(-1) == mask.unsqueeze(-2)).tril()
        mask = torch.where(mask.logical_not(), -torch.inf, 0.0)
        mask = mask.to(self.model.model.dtype)
        position_ids = torch.stack(position_ids_list)

        return input_ids, position_ids, mask

    def get_kv_cache_spec(self) -> dict[str, KVCacheSpec]:
=======
    def get_kv_cache_spec(self) -> KVCacheSpec:
>>>>>>> 8fab64fd
        """
        This method should generate the KVCache spec by parsing the kv cache
        format from each Attention module in the static forward context.

        In vLLM, this static forward context is populated by the base Attention
        class in the modeling code. Every attention layer populates an entry
        for itself in vllm_config.compilation_config.static_forward_context,
        which is a dictionary of layer_name -> layer for every attention layer.
        This allows the model runner to correctly create the kv cache spec for
        each layer.

        The spyre modeling code currently comes from `fms`, and does not
        integrate with vLLM's modeling classes, so we don't have access to any
        model-agnostic metadata about the attention layers. This just returns a
        dummy value for now.
        """
        # We do at least use the real size from the cache config.
        block_size = self.vllm_config.cache_config.block_size

        attn_spec = FullAttentionSpec(block_size=block_size,
                                      num_kv_heads=1,
                                      head_size=1,
                                      dtype=torch.float16,
                                      use_mla=False)
        return {"foo": attn_spec}

    def complete_warmup(self):
        """Turn off warmup mode once the warmup is complete"""
        self.warmup_mode = False

    def build_attn_metadata(self, _: ModelInputsT) -> SpyreAttentionMetadata:
        # TODO: probably sooner we will need a more sophisticated way to switch
        # build attention metadata based on model/attention. But for now, a
        # simple method override is good enough.
        return SpyreAttentionMetadata()

    @abstractmethod
    def update_states(self, scheduler_output: SchedulerOutput):
        raise NotImplementedError

    def _mark_input_tensors(self, model_input: ModelInputsT) -> None:
        """Yoinked from
        https://github.com/foundation-model-stack/aiu-fms-testing-utils/pull/13
        """
        if not self.warmup_mode:
            # Only mark tensors when we're warming up and compiling the graphs
            return

        # To produce like graphs during pre-fill, we mark the prefill
        # batch x seq as static, but relax this for decode for the seq
        if model_input.is_prompt:
            # we always want prefill to be static to produce same-like graph
            torch._dynamo.mark_static(model_input.input_tokens, 0)
            torch._dynamo.mark_static(model_input.input_tokens, 1)
            torch._dynamo.mark_static(model_input.input_masks, 0)
            torch._dynamo.mark_static(model_input.input_masks, 1)
            torch._dynamo.mark_static(model_input.input_masks, 2)
            torch._dynamo.mark_static(model_input.input_positions, 0)
            torch._dynamo.mark_static(model_input.input_positions, 1)
        else:
            # we always want the decode to be dynamic on sequence
            torch._dynamo.mark_dynamic(model_input.input_masks, 2)

    @SpyrePlatform.inference_mode()
    @abstractmethod
    def execute_model(
        self,
        scheduler_output: SchedulerOutput,
        **kwargs,
    ) -> ModelRunnerOutput:
        raise NotImplementedError


class SpyreModelRunner(BaseSpyreModelRunner[SamplingInputBatch,
                                            SamplingRequestState,
                                            SamplingForwardInputs]):

    def __init__(
        self,
        vllm_config: VllmConfig,
        is_driver_worker: bool,
    ):
        super().__init__(vllm_config=vllm_config,
                         is_driver_worker=is_driver_worker)

    def load_model(self, prompt_lens: Iterable[int],
                   num_decode_tokens: Iterable[int]) -> None:
        max_pad_length = max(prompt_lens)
        max_decode_length = max(num_decode_tokens)
        self.model = SpyreCausalLM(
            self.model_config,
            parallel_config=self.parallel_config,
            scheduler_config=self.scheduler_config,
            max_prompt_length=max_pad_length,
            max_decode_length=max_decode_length,
        )

    def build_input_batch(self) -> SamplingInputBatch:
        # Fix for batch size 1: set input batch to fit 2 requests for warmup,
        # and reset input batch to fit max_num_seqs requests after warmup
        min_seqs_required = 2 if self.warmup_mode else 1

        return SamplingInputBatch(
            max_num_reqs=max(min_seqs_required,
                             self.scheduler_config.max_num_seqs),
            max_model_len=self.model_config.max_model_len,
            device=self.device,
            pin_memory=self.pin_memory,
            vocab_size=self.model_config.get_vocab_size(),
        )

    @property
    def vocab_size(self) -> int:
        return self.model.model.model.config.src_vocab_size

    def pad_input_ids(
        self,
        input_ids_list: list[torch.Tensor],
        min_pad_length: int = 0,
    ) -> tuple[torch.Tensor, torch.Tensor, torch.Tensor]:

        padded_input_ids_list, mask_list, position_ids_list = (
            self._prepare_pad_input_ids(input_ids_list, min_pad_length))

        input_ids = torch.stack(padded_input_ids_list)
        mask = torch.stack(mask_list).bool()
        # this is a causal mask for generation
        mask = (mask.unsqueeze(-1) == mask.unsqueeze(-2)).tril()
        mask = torch.where(mask.logical_not(), -torch.inf, 0.0)
        mask = mask.to(self.model.model.dtype)
        position_ids = torch.stack(position_ids_list)

        return input_ids, position_ids, mask

    def get_sampling_metadata(self, _: bool) -> SamplingMetadata:
        return self.input_batch.sampling_metadata

    def get_req_id_to_index(self, _: bool) -> dict[str, int]:
        return self.input_batch.get_unpadded_output_indices()

    def no_prompt_logprob(self, _: bool) -> bool:
        return self.input_batch.no_prompt_logprob

    def get_num_prompt_logprobs(self) -> dict[str, int]:
        return self.input_batch.num_prompt_logprobs

    def update_states(self, scheduler_output: SchedulerOutput):
        # Update the states of the running/resumed requests.
        # Update input_batch's `token_ids_cpu`,
        # `num_tokens`. For continuous batching it cleans
        # finished requests from the batch
        #
        # NOTE: req_state.output_token_ids will be mutated when
        # PP will be enabled in the future
        req_data = scheduler_output.scheduled_cached_reqs
        for i, req_id in enumerate(req_data.req_ids):
            req_state: SamplingRequestState = self.requests[req_id]

            # Update the cached states.
            num_computed_tokens = req_data.num_computed_tokens[i]
            # The scheduler will send the sampled tokens back
            # when PP will be enabled in the future
            new_token_ids = req_data.new_token_ids[i] if len(
                req_data.new_token_ids) > 0 else []
            # Add the sampled token(s) from the previous step (if any).
            # This doesn't include "unverified" tokens like spec decode tokens.
            num_new_tokens = (num_computed_tokens + len(new_token_ids) -
                              req_state.num_tokens)
            if num_new_tokens == 1:
                # Avoid slicing list in most common case.
                req_state.output_token_ids.append(new_token_ids[-1])
            elif num_new_tokens > 0:
                req_state.output_token_ids.extend(
                    new_token_ids[-num_new_tokens:])

            req_index = self.input_batch.get_req_index(req_id)
            # Add new_token_ids to token_ids_cpu.
            # TODO: Update for spec decoding in the future
            start_token_index = num_computed_tokens
            end_token_index = num_computed_tokens + len(new_token_ids)
            self.input_batch.token_ids_cpu[
                req_index, start_token_index:end_token_index] = new_token_ids
            # Remove the entry for prompt_logprobs for this request,
            # if it exists
            self.input_batch.num_prompt_logprobs.pop(req_id, None)

        if scheduler_output.finished_req_ids:
            for req_id in scheduler_output.finished_req_ids:
                self.input_batch.remove_request(req_id)
                self.requests.pop(req_id, None)
            self.input_batch.refresh_metadata()

    def _get_prompt_logprobs_dict(
        self,
        logits: torch.Tensor,
        model_inputs: SamplingForwardInputs,
    ) -> dict[str, Optional[LogprobsTensors]]:
        """Calculate prompt logprobs from hidden states.
        
        This currently only supports static batching, batch size 1
        """
        assert model_inputs.is_prompt is not None
        if self.no_prompt_logprob(model_inputs.is_prompt):
            return {}

        num_prompt_logprobs_dict = self.get_num_prompt_logprobs()

        # TODO: For chunked prefill, this will need to be updated to hold state
        # for prompt logprobs across multiple model iterations.
        # This assumes no chunked prefill for now
        prompt_logprobs_dict: dict[str, Optional[LogprobsTensors]] = {}

        # Since prompt logprobs are a rare feature, prioritize simple,
        # maintainable loop over optimal performance.
        for req_id, num_prompt_logprobs in num_prompt_logprobs_dict.items():
            logger.debug("Calculating prompt_logprobs for request %s", req_id)

            # Get metadata for this request.
            request = self.requests[req_id]
            num_prompt_tokens = len(request.prompt_token_ids)
            prompt_token_ids = torch.tensor(request.prompt_token_ids).to(
                self.device, non_blocking=True)

            # No chunked prefill, so we always start at index 0, token 1.
            # (First token has no logprobs because there's no context)
            start_tok = 1
            num_logits = num_prompt_tokens - start_tok

            # Get the logits corresponding to this req's prompt tokens.
            req_idx = self.get_req_id_to_index(model_inputs.is_prompt)[req_id]
            logits = logits[req_idx]
            # The offset needs to account for the left padding that static
            # batching applies.
            # TODO: To support continuous batching the offset needs to be
            # calculated differently.
            offset = logits.shape[0] - num_prompt_tokens
            logits = logits[offset:offset + num_logits]

            # Get the "target" tokens for each index. For prompt at index i,
            # the token at prompt index i+1 is the "sampled" token we want
            # to gather the logprob for.
            tgt_token_ids = prompt_token_ids[start_tok:start_tok + num_logits]

            # Compute prompt logprobs.
            logprobs = self.model.sampler.compute_logprobs(logits)
            token_ids, logprobs, ranks = self.model.sampler.gather_logprobs(
                logprobs, num_prompt_logprobs, tgt_token_ids)

            # To support chunked prefill, we will need to copy the chunks into
            # saved state at each iteration.
            # For now, we can just return the full tensors.
            logprobs_tensors = LogprobsTensors(logprob_token_ids=token_ids,
                                               logprobs=logprobs,
                                               selected_token_ranks=ranks)
            prompt_logprobs_dict[req_id] = logprobs_tensors

        return prompt_logprobs_dict

    def _prepare_prompt(self,
                        _: list[NewRequestData]) -> SamplingForwardInputs:
        raise NotImplementedError

    def _prepare_decode(self, _: CachedRequestData) -> SamplingForwardInputs:
        raise NotImplementedError

    def prepare_model_input(
            self, scheduler_output: SchedulerOutput) -> SamplingForwardInputs:

        # NOTE: We assume that all sequences in the group are all prompts or
        # all decodes. Also assuming that new sequences are prefills
        is_prompt = len(scheduler_output.scheduled_new_reqs) > 0

        # Prepare input tensors.
        if is_prompt:
            # Assert no running requests
            assert len(scheduler_output.scheduled_cached_reqs.req_ids) == 0

            return self._prepare_prompt(scheduler_output.scheduled_new_reqs)
        else:
            return self._prepare_decode(scheduler_output.scheduled_cached_reqs)

    def get_supported_tasks(self) -> tuple[SupportedTask, ...]:
        tasks = list[SupportedTask]()

        if "generate" in self.model_config.supported_tasks:
            tasks.extend(["generate"])

        return tuple(tasks)

    @SpyrePlatform.inference_mode()
    def execute_model(
        self,
        scheduler_output: SchedulerOutput,
        **kwargs,
    ) -> ModelRunnerOutput:

        t0 = time.time()

        self.update_states(scheduler_output)

        if not scheduler_output.total_num_scheduled_tokens:
            # Return empty ModelRunnerOuptut if there's no work to do.
            return EMPTY_MODEL_RUNNER_OUTPUT

        model_input = self.prepare_model_input(scheduler_output)

        # Execute the model
        self.attn_metadata = self.build_attn_metadata(model_input)
        with set_forward_context(self.attn_metadata, self.vllm_config):
            hidden_states = self.model(input_ids=model_input.input_tokens,
                                       positions=model_input.input_positions,
                                       masks=model_input.input_masks,
                                       is_prompt=model_input.is_prompt)

        # Compute the logits.
        # if self.vllm_model_impl:
        #     hidden_states =  hidden_states[:, -1, :] # Get last token of every batch
        logits = self.model.compute_logits(hidden_states, None)

        is_prefill = cast(bool, model_input.is_prompt)

        # Sample the next token.
        output: SamplerOutput = self.model.sample(
            logits=logits,
            sampling_metadata=self.get_sampling_metadata(is_prefill),
        )
        t1 = time.time() - t0
        logger.debug("t_token: %.2fms", (t1 * 1000))

        # Get mapping between requests ids to the index within the batch
        req_id_to_index = self.get_req_id_to_index(is_prefill)

        # Add the sampled token(s) to the request cache
        req_ids = (scheduler_output.scheduled_new_reqs
                   if is_prefill else self.input_batch.sorted_requests_ids)
        sampled_ids = output.sampled_token_ids.tolist()
        for i, req in enumerate(req_ids):
            req_state = self.requests[req.req_id] \
                if not isinstance(
                req, str) else self.requests[req]
            req_state.output_token_ids.extend(sampled_ids[i])

        prompt_logprobs_dicts = self._get_prompt_logprobs_dict(
            logits=logits, model_inputs=model_input)

        # Only return outputs from the driver worker
        if not self.is_driver_worker:
            return EMPTY_MODEL_RUNNER_OUTPUT

        model_output = ModelRunnerOutput(
            req_ids=list(req_id_to_index.keys()),
            req_id_to_index=req_id_to_index,
            sampled_token_ids=output.sampled_token_ids.tolist(),
            spec_token_ids=None,
            logprobs=(output.logprobs_tensors.tolists()
                      if output.logprobs_tensors else None),
            prompt_logprobs_dict=prompt_logprobs_dicts,
            pooler_output=[],
        )

        return model_output


class WarmupShapesMixin:

    def __init__(self, **kwargs):
        super().__init__(**kwargs)
        vllm_config: VllmConfig = kwargs["vllm_config"]
        self.spyre_warmup_shapes = SpyrePlatform.get_warmup_shapes(
            vllm_config.scheduler_config)

    def _get_padded_batch_size(self, new_requests: list[NewRequestData]):
        # find warmup shape to be used for padding and batching
        applicable_spyre_warmup_shapes = [
            shape for shape in self.spyre_warmup_shapes
            if len(new_requests) <= shape["batch_size"]
        ]
        for request_data in new_requests:
            # retrieve initial (unpadded) tokens
            prompt_tokens = request_data.prompt_token_ids
            new_tokens = (request_data.sampling_params.max_tokens
                          if request_data.sampling_params is not None else 0)

            updated_spyre_warmup_shapes = [
                shape for shape in applicable_spyre_warmup_shapes
                if len(prompt_tokens) <= shape["prompt_length"]
                and new_tokens <= shape["new_tokens"]
            ]
            applicable_spyre_warmup_shapes = updated_spyre_warmup_shapes

        assert (
            applicable_spyre_warmup_shapes
        ), "No shapes available to run prefill batch. (This should not happen)"

        # If multiple warmup shapes apply, the first one is selected.
        # For improving performance, the warmup shapes in scheduler_config
        # are ordered by "processing speed".
        min_pad_length_batch = applicable_spyre_warmup_shapes[0][
            "prompt_length"]
        padded_batch_size = applicable_spyre_warmup_shapes[0]["batch_size"]
        return padded_batch_size, min_pad_length_batch


class StaticBatchingSpyreModelRunner(WarmupShapesMixin, SpyreModelRunner):

    def __init__(
        self,
        vllm_config: VllmConfig,
        is_driver_worker: bool,
    ):
        super().__init__(vllm_config=vllm_config,
                         is_driver_worker=is_driver_worker)

        # position_ids of all the sequences in current batch
        self._position_ids: torch.Tensor = None
        # attention masks of all the sequences in current batch
        self._mask: torch.Tensor = None

<<<<<<< HEAD
        self.spyre_warmup_shapes = SpyrePlatform.get_warmup_shapes(
            self.scheduler_config)

    def initialize_kv_cache(self, kv_cache_config: KVCacheConfig) -> None:
        """
        Initialize KV cache based on `kv_cache_config`.
        Args:
            kv_cache_config: Configuration for the KV cache, including the KV
            cache size of each layer
        """
        pass

=======
>>>>>>> 8fab64fd
    def _prepare_prompt(
        self,
        new_requests: list[NewRequestData],
    ) -> SamplingForwardInputs:
        assert len(new_requests) > 0
        input_token_list: list[torch.Tensor] = []
        padded_batch_size, min_pad_length_batch = self._get_padded_batch_size(
            new_requests)

        # Internal state is reset here.
        # We don't support continuous batching, so we know all previous requests
        # have finished decoding.
        self.input_batch.clear_requests()
        self.requests = {}

        # Build batch and prepare input_token1
        for request_data in new_requests:
            # retrieve initial (unpadded) tokens
            prompt_tokens = request_data.prompt_token_ids

            input_token_list.append(
                torch.tensor(prompt_tokens,
                             dtype=torch.long,
                             device=torch.device("cpu")))

            # Add new requests to the cached states.
            req_id = request_data.req_id
            sampling_params = request_data.sampling_params
            if sampling_params.sampling_type == SamplingType.RANDOM_SEED:
                generator = torch.Generator(device=self.device)
                generator.manual_seed(sampling_params.seed)
            else:
                generator = None

            req_state = SamplingRequestState(
                req_id=req_id,
                prompt_token_ids=request_data.prompt_token_ids,
                sampling_params=sampling_params,
                generator=generator,
                output_token_ids=[],
                left_padding=0)
            self.requests[req_id] = req_state
            self.input_batch.add_request(req_state)

        self.input_batch.padded_batch_size = padded_batch_size

        # Refresh sampling metadata after all request are added to the batch
        self.input_batch.refresh_metadata()

        # padding to compiled batch size
        while len(input_token_list) < padded_batch_size:
            input_token_list.append(
                torch.zeros(min_pad_length_batch,
                            dtype=torch.long,
                            device=torch.device("cpu")))

        # get position ids and attention mask
        input_tokens, self._position_ids, self._mask = self.pad_input_ids(
            input_token_list, min_pad_length=min_pad_length_batch)

        model_input = SamplingForwardInputs(
            input_tokens=input_tokens,
            input_positions=self._position_ids,
            input_masks=self._mask,
            is_prompt=True,
        )

        self._mark_input_tensors(model_input)
        self.model.indices = self.input_batch.get_model_indices()

        return model_input

    def _prepare_decode(
        self,
        cached_request_data: CachedRequestData,
    ) -> SamplingForwardInputs:
        assert len(cached_request_data.req_ids) > 0
        input_tokens: list[list[int]] = [
            [0] for _ in range(self._position_ids.shape[0])
        ]

        for req_id in cached_request_data.req_ids:
            # TODO: Will this always just be one token ID if there's no spec
            # or jump decoding?
            req_state: SamplingRequestState = self.requests[req_id]
            output_token_ids = req_state.output_token_ids
            generation_token = output_token_ids[-1]
            input_tokens[self.input_batch.req_id_to_index[req_id]] = [
                generation_token
            ]

        # update position ids and attention mask
        self._update_position_ids()
        self._update_mask()

        input_tokens = torch.tensor(input_tokens,
                                    dtype=torch.long,
                                    device=self.device)
        model_input = SamplingForwardInputs(
            input_tokens=input_tokens,
            input_positions=self._position_ids,
            input_masks=self._mask,
            is_prompt=False,
        )
        self._mark_input_tensors(model_input)

        # TODO: Added here temporarily until we can remove dummy token
        # for batch_size=1. Once we can do that, we shall move it to
        # execute_model on SpyreModelRunner for both static and CB.
        self.model.indices = self.input_batch.get_model_indices()

        return model_input

    def _update_position_ids(self) -> None:
        """Updating the position ids of all sequences
        in a batch. Will be called in decoding phase"""

        self._position_ids = self._position_ids[:, -1] + 1
        self._position_ids = self._position_ids.unsqueeze(-1)

    def _update_mask(self) -> None:
        """Updating/extending the attention masks of all
        sequences in a batch. Will be called in decoding phase"""

        assert self._mask is not None
        masks = self._mask

        masks_new = []
        for mask in masks:
            # get the last row of the 3d mask
            mask_new = mask[-1:, :]

            # extend the mask one slot
            mask_new = torch.cat(
                (
                    mask_new,
                    torch.zeros(
                        1, 1, dtype=mask_new.dtype, device=mask_new.device),
                ),
                dim=1,
            )
            masks_new.append(mask_new)

        self._mask = torch.stack(masks_new, dim=0)

    def _mark_input_tensors(self, model_input: SamplingForwardInputs) -> None:
        super()._mark_input_tensors(model_input=model_input)
        if not self.warmup_mode:
            # Only mark tensors when we're warming up and compiling the graphs
            return

<<<<<<< HEAD
        # To produce like graphs during pre-fill, we mark the prefill
        # batch x seq as static, but relax this for decode for the seq
        if model_input.is_prompt:
            # we always want prefill to be static to produce same-like graph
            torch._dynamo.mark_static(model_input.input_tokens, 0)
            torch._dynamo.mark_static(model_input.input_tokens, 1)
            torch._dynamo.mark_static(model_input.input_masks, 0)
            torch._dynamo.mark_static(model_input.input_masks, 1)
            torch._dynamo.mark_static(model_input.input_masks, 2)
            torch._dynamo.mark_static(model_input.input_positions, 0)
            torch._dynamo.mark_static(model_input.input_positions, 1)
        else:
            # we always want the decode to be dynamic on sequence
            torch._dynamo.mark_dynamic(model_input.input_masks, 1)
            # torch._dynamo.mark_dynamic(model_input.input_masks, 2)

=======
        if not model_input.is_prompt:
>>>>>>> 8fab64fd
            # here self.model.model is a StaticBatchingFmsModel
            if self.model.model.past_key_value_states is not None:
                for layer in self.model.model.past_key_value_states:
                    for tensor in layer:
                        torch._dynamo.mark_static(tensor, 0)
                        # This used to be baked into the model's forward pass
                        torch._dynamo.mark_dynamic(tensor, 2)


class ContinuousBatchingSpyreModelRunner(SpyreModelRunner):

    def __init__(
        self,
        vllm_config: VllmConfig,
        is_driver_worker: bool,
    ):
        super().__init__(vllm_config=vllm_config,
                         is_driver_worker=is_driver_worker)

        self.block_size = SpyrePlatform.get_block_size()

        # TODO: move to a KV cache manager
        self.req_ids2blocks: dict[str, deque[int]] = {}
        # max number of blocks needed (reserved) per request id
        self.req_ids2reserved_blocks: dict[str, int] = {}

        self.tkv: int = 0
        # set self.block_pool to the minimal value of 4 required for warmup
        # is reset to the value returned by the Spyre compiler after warmup
        # self._set_blocks(num_blocks=4)
        # for the time being we set this to num_blocks consistent with the
        # cache dimension of ContinuousBatchingFmsModel.past_key_value_states
        num_blocks = (vllm_config.scheduler_config.max_num_seqs *
                      vllm_config.model_config.max_model_len //
                      self.block_size)
        self._set_blocks(num_blocks=num_blocks)

        # TODO: Remove this once we can prefill and decode in the same step
        self.prefill_batch = SamplingInputBatch(
            # TODO: review this, currently we only support prefill for
            # `batch_size=1`
            max_num_reqs=1,
            max_model_len=vllm_config.model_config.max_model_len,
            device=self.device,
            pin_memory=self.pin_memory,
            vocab_size=vllm_config.model_config.get_vocab_size(),
        )

    def complete_warmup(self) -> None:
        super().complete_warmup()
        # Fix for batch size 1: need to update the input_batch after the warmup
        self.input_batch = self.build_input_batch()
        # get the number or pages from the actual Spyre card after the warmup
        # and set it accordingly in the model runner and the kv cache size
        n_blocks_avail = self._get_num_blocks_available()
        self._set_blocks(num_blocks=n_blocks_avail)
        self.model.model._set_past_key_value_states(num_blocks=n_blocks_avail)

    def _set_blocks(self, num_blocks: int) -> None:
        # overwrite num_blocks for testing scheduler constraints
        num_blocks_override = SpyrePlatform.get_num_spyre_blocks_override()
        if num_blocks_override > 0:
            logger.info(
                "[WARMUP] Overriding number of KV cache blocks on "
                "Spyre/CPU to %d.", num_blocks_override)
            num_blocks = num_blocks_override

        # set number of available blocks and populate block_pool
        self.n_blocks = num_blocks
        self.block_pool = deque([i for i in range(self.n_blocks)])

    def _get_num_blocks_available(self) -> int:
        """Function returns the number of available blocks/pages.
        Will eventually contain a function in torch_sendnn which reads 
        the actual value provided by the compiler for backend sendnn"""

        max_batch_size = self.vllm_config.scheduler_config.max_num_seqs
        max_model_len = self.vllm_config.scheduler_config.max_model_len

        min_req_num_blocks = max_model_len // self.block_size
        # min_req_num_blocks is not enough blocks for the following test:
        # tests/e2e/test_spyre_cb.py::test_scheduler_cb_steps_tkv
        # [seqs_max_tokens4-prompts_lengths4-steps_add_reqs4-
        # checked_steps4-256-False-2-eager-llama-194m]

        if envs_spyre.VLLM_SPYRE_DYNAMO_BACKEND == 'sendnn':
            # TODO: replace num_blocks_spyre by calling a function in
            # torch_sendnn which returns the value set by the Spyre compiler
            num_blocks_spyre = max_batch_size * min_req_num_blocks
            assert num_blocks_spyre >= min_req_num_blocks, (
                "Number of pages available on Spyre (%d) is not enough to "
                "serve the current model (need at least %d pages)." %
                (num_blocks_spyre, min_req_num_blocks))
            max_concurrency_spyre = num_blocks_spyre * self.block_size \
                / max_model_len
            logger.info("Spyre KV cache size: %s tokens",
                        num_blocks_spyre * self.block_size)
            logger.info("Maximum concurrency for %s tokens per request: %.2fx",
                        str(max_model_len), max_concurrency_spyre)
            return num_blocks_spyre
        else:  # dynamo backend 'eager'
            num_blocks_cpu = max_batch_size * min_req_num_blocks
            assert num_blocks_cpu >= min_req_num_blocks, (
                "Number of pages available on CPU (%d) is not enough to "
                "serve the current model (need at least %d pages)." %
                (num_blocks_cpu, min_req_num_blocks))
            max_concurrency_cpu = num_blocks_cpu * self.block_size \
                / max_model_len
            logger.info("CPU KV cache size: %s tokens",
                        num_blocks_cpu * self.block_size)
            logger.info("Maximum concurrency for %s tokens per request: %.2fx",
                        str(max_model_len), max_concurrency_cpu)
            return num_blocks_cpu

    def update_states(self, scheduler_output):

        super().update_states(scheduler_output)

        # TODO: move to kv cache manager
        # Continuous batching: free blocks
        for req_id in scheduler_output.finished_req_ids:
            if blocks_to_free := self.req_ids2blocks.pop(req_id, None):
                logger.debug("Freeing request id: %s", req_id)
                self.req_ids2reserved_blocks.pop(req_id)
                for block_id in blocks_to_free:
                    logger.debug("Freeing block with id: %s", block_id)
                    self.block_pool.append(block_id)

    def _prepare_prompt(
        self,
        new_requests: list[NewRequestData],
    ) -> SamplingForwardInputs:
        # currently all prefills are of batch size 1
        assert len(new_requests) == 1

        request = new_requests[0]
        req_id = request.req_id
        prompt_token_ids = request.prompt_token_ids
        sampling_params = request.sampling_params
        is_new_batch = len(self.req_ids2blocks) == 0
        prompt_len = len(prompt_token_ids)

        # make sure that the prompt length is at most the current tkv
        # if it joins an existing decode batch
        if not is_new_batch:
            assert prompt_len <= self.tkv

        self.prefill_batch.clear_requests()

        # right padding to the next block boundary (ceil division)
        # -> prefills must to be multiples of the block size (Spyre constraint)
        n = prompt_len if is_new_batch else self.tkv
        right_padding_tkv = math.ceil(n / self.block_size) * self.block_size

        # set the tkv to the block padding if starting a new decode batch
        self.tkv = right_padding_tkv if is_new_batch else self.tkv

        # number of left pads to align the prefill sequence with the tkv of the
        # current decode batch (Spyre constraint)
        left_padding = self.tkv - prompt_len

        # optimization: cut out fully padded blocks on the left
        n_pad_blocks = (self.tkv - prompt_len) // self.block_size
        right_padding_tkv -= n_pad_blocks * self.block_size
        left_padding_tkv = self.tkv - n_pad_blocks * self.block_size
        if n_pad_blocks > 0:
            logger.debug("Prefill reduced by %d blocks due to optimization.",
                         n_pad_blocks)

        # Reserve the number of blocks that this new sequence requires in the
        # worst case (it might always stop early by producing the EOS token)
        new_tokens = (sampling_params.max_tokens
                      if sampling_params is not None else 0)
        n = self.tkv + new_tokens - 1
        # subtract the padding blocks from the reserved blocks
        n_fully_padded_blocks = math.floor(
            (self.tkv - len(prompt_token_ids)) / self.block_size)
        n_reserved_blocks = math.ceil(
            n / self.block_size) - n_fully_padded_blocks
        self.req_ids2reserved_blocks[req_id] = n_reserved_blocks

        # filling block table and slot mapping
        blocks = []
        slots = []
        for pos_i in range(right_padding_tkv):
            if pos_i % self.block_size == 0:
                block_number = self.block_pool.popleft()
                blocks.append(block_number)
            block_offset = pos_i % self.block_size
            slot = block_number * self.block_size + block_offset
            slots.append(slot)
        self.req_ids2blocks[req_id] = deque(blocks)

        # Add new request to the cached states.
        if sampling_params.sampling_type == SamplingType.RANDOM_SEED:
            generator = torch.Generator(device=self.device)
            generator.manual_seed(sampling_params.seed)
        else:
            generator = None

        req_state = SamplingRequestState(req_id=req_id,
                                         prompt_token_ids=prompt_token_ids,
                                         sampling_params=sampling_params,
                                         generator=generator,
                                         output_token_ids=[],
                                         left_padding=left_padding)
        self.requests[req_id] = req_state
        self.input_batch.add_request(req_state)
        self.prefill_batch.add_request(req_state)

        # Refresh sampling metadata after all request are added to the batch
        self.input_batch.refresh_metadata()
        self.prefill_batch.refresh_metadata()

        self.model.indices = torch.ones(1, dtype=torch.bool, device='cpu')
        slot_mapping = torch.tensor([slots], dtype=torch.int64)
        prompt_token_ids_tensor = torch.tensor(prompt_token_ids,
                                               dtype=torch.long,
                                               device=torch.device("cpu"))

        # get position ids and attention mask
        # applies left padding to ensure that the tkv of the new sequence
        # tkv_prefill aligns with tkv of current decode batch tkv_decode:
        # tkv_prefill % block_size = tkv_decode % block_size
        # and right padding to align with the next block boundary
        input_tokens, position_ids, mask = self.pad_input_ids(
            [prompt_token_ids_tensor],
            min_pad_left=left_padding_tkv,
            min_pad_right=right_padding_tkv)
        mask = mask.unsqueeze(1).contiguous()

        # not needed for prefill
        current_tkv_mask = None
        # left padding info is stored in CachedRequestState of self.requests
        left_padded_prompt_mask = None
        # block table is stored in self.req_ids2blocks (only passed for decode)
        block_table = None

        model_inputs = SamplingForwardInputs(
            input_tokens=input_tokens,
            input_positions=position_ids,
            input_masks=mask,
            current_tkv_mask=current_tkv_mask,
            left_padded_prompt_mask=left_padded_prompt_mask,
            block_table=block_table,
            slot_mapping=slot_mapping,
            is_prompt=True,
        )

        self._mark_input_tensors(model_inputs)

        return model_inputs

    def _prepare_decode(
        self,
        cached_request_data: CachedRequestData,
    ) -> SamplingForwardInputs:
        assert len(cached_request_data.req_ids) > 0

        input_tokens = []
        input_positions = []
        block_table = []
        slot_mapping = []
        left_padded_prompt_mask = []

        assert len(self.input_batch.req_id_to_index) == len(
            cached_request_data.req_ids)
        # TODO(wallas): I think we can do better here, without sorting or
        # creating an intermediary dictionary
        cached_reqs_map = {
            req_id: i
            for i, req_id in enumerate(cached_request_data.req_ids)
        }
        req_ids = self.input_batch.sorted_requests_ids

        n_blocks = 0  # maximal number of blocks used by any seq in the batch
        for req_id in req_ids:
            # adding new blocks if needed
            if self.tkv % self.block_size == 0:
                self.req_ids2blocks[req_id].append(self.block_pool.popleft())
            n_blocks = max(n_blocks, len(self.req_ids2blocks[req_id]))

        for req_id in req_ids:
            # TODO: Will this always just be one token ID if there's no spec
            # or jump decoding?

            req_state: SamplingRequestState = self.requests[req_id]

            # filling block table with padding blocks to make it rectangular
            # Note: the padding block id 0 here is chosen arbitrarily, it can
            # be any allocated block id on the Sypre card (has to be in range
            # [0, self.n_blocks - 1]). Further, it also be a block id that holds
            # actual KV cache for another (or the same) sequence.
            blocks = self.req_ids2blocks[req_id].copy()
            for i in range(n_blocks - len(self.req_ids2blocks[req_id])):
                blocks.appendleft(0)
            block_table.append(blocks)

            # slot_mapping for all blocks of sequence
            start_slot = block_table[-1][-1] * self.block_size
            offset = self.tkv % self.block_size
            slot = [start_slot + offset]
            slot_mapping.append(slot)

            # input token and position of the token generated in the last step
            generation_token = req_state.output_token_ids[-1]
            input_tokens.append([generation_token])
            seq_len = cached_request_data.num_computed_tokens[
                cached_reqs_map[req_id]]
            input_positions.append([seq_len])

            # retrieve left padding information stored during prefill and
            # updated when calling reduce_left_padding()
            left_padded_prompt_mask.append(req_state.left_padding)

        # update tkv
        self.tkv = self.tkv + 1

        # construct tensors from lists
        input_tokens = torch.tensor(input_tokens,
                                    dtype=torch.long,
                                    device=self.device)
        position_ids = torch.tensor(input_positions,
                                    dtype=torch.long,
                                    device=self.device)
        current_tkv_mask = torch.tensor([self.tkv] * len(input_tokens),
                                        dtype=torch.int64)
        left_padded_prompt_mask = torch.tensor(left_padded_prompt_mask,
                                               dtype=torch.long,
                                               device=self.device)
        block_table = torch.tensor(block_table, dtype=torch.int64)
        slot_mapping = torch.tensor(slot_mapping, dtype=torch.int64)
        self.model.indices = torch.ones(len(cached_request_data.req_ids),
                                        dtype=torch.bool,
                                        device="cpu")

        # mask not needed during decode
        mask = None

        # add pads for min decode batch size of 2 (Spyre compiler constraint)
        if len(cached_request_data.req_ids) == 1:
            padd_seq_indices = torch.zeros(1, dtype=torch.bool, device="cpu")
            self.model.indices = torch.cat(
                (self.model.indices, padd_seq_indices), -1)
            assert self.model.indices.size(dim=0) == 2

            input_tokens = torch.cat(2 * [input_tokens])
            position_ids = torch.cat(2 * [position_ids])
            current_tkv_mask = torch.cat(2 * [current_tkv_mask])
            left_padded_prompt_mask = torch.cat(2 * [left_padded_prompt_mask])
            block_table = torch.cat(2 * [block_table])
            slot_mapping = torch.cat(2 * [slot_mapping])

        # assert min batch size 2 for decodes (Spyre compiler constraint)
        assert len(input_tokens) >= 2

        model_inputs = SamplingForwardInputs(
            input_tokens=input_tokens,
            input_positions=position_ids,
            input_masks=mask,
            current_tkv_mask=current_tkv_mask,
            left_padded_prompt_mask=left_padded_prompt_mask,
            block_table=block_table,
            slot_mapping=slot_mapping,
            is_prompt=False,
        )

        self._mark_input_tensors(model_inputs)

        return model_inputs

    def reduce_left_padding(self) -> None:

        requests = self.requests.values()
        if len(self.requests) == 0:
            return

        min_left_pad = min([r.left_padding for r in requests])
        n_padded_blocks = min_left_pad // self.block_size
        offset = n_padded_blocks * self.block_size

        if offset > 0:
            logger.debug("Reducing left padding by %d blocks", n_padded_blocks)

            for req in requests:
                req.left_padding -= offset

        # update tkv
        self.tkv -= offset

    def pad_input_ids(
        self,
        input_ids_list: list[torch.Tensor],
        min_pad_left: int = 0,
        min_pad_right: int = 0,
    ) -> tuple[torch.Tensor, torch.Tensor, torch.Tensor]:

        # left padding to align with tkv of current decode batch
        input_tokens_left, position_ids_left, mask_left =\
            super().pad_input_ids(input_ids_list, min_pad_length=min_pad_left)

        # right padding to align with the next block boundary
        left_pad_len = input_tokens_left.shape[1]
        n_pads_right = min_pad_right - left_pad_len

        # set number of right pads for the next model forward pass:
        # need to be excluded before sampling tokens
        self.model.n_pads_right = n_pads_right

        if n_pads_right > 0:
            # apply right padding to input_tokens, position_ids and mask
            logger.info(
                "Right padding request of length %d tokens to %d tokens.",
                left_pad_len, min_pad_right)

            input_tokens_right = torch.tensor(
                [[self.pad_token_id for i in range(n_pads_right)]],
                device=input_tokens_left.device,
                dtype=input_tokens_left.dtype)
            input_tokens = torch.concat(
                (input_tokens_left, input_tokens_right), dim=1)

            # Note: same output with i as padding for position ids
            pos_start = position_ids_left[0][-1] + 1
            position_ids_right = torch.tensor(
                [[0 for i in range(pos_start, pos_start + n_pads_right)]],
                device=position_ids_left.device,
                dtype=position_ids_left.dtype)
            position_ids = torch.concat(
                (position_ids_left, position_ids_right), dim=1)

            # pad left padded mask with -inf to the next block boundary
            mask = torch.nn.functional.pad(mask_left,
                                           (0, n_pads_right, 0, n_pads_right),
                                           value=-torch.inf)

            # lower triangle: 0.0, upper triangle -inf
            mask_pads = torch.zeros(n_pads_right, n_pads_right)
            mask_pads[~torch.tril(torch.ones(n_pads_right, n_pads_right)).bool(
            )] = float('-inf')

            # insert triangular matrix for right pads
            mask[:, -n_pads_right:, -n_pads_right:] = mask_pads.unsqueeze(0)
        else:
            # no right padding needed
            input_tokens = input_tokens_left
            position_ids = position_ids_left
            mask = mask_left

        return input_tokens, position_ids, mask

    def build_attn_metadata(
            self,
            model_input: SamplingForwardInputs) -> SpyreAttentionMetadata:

        # TODO: probably we can remove some fields of the model input and
        # update only the SpyreAttentionMetadata
        return SpyreAttentionMetadata(
            slot_mapping=model_input.slot_mapping,
            current_tkv_mask=model_input.current_tkv_mask,
            left_padded_prompt_mask=model_input.left_padded_prompt_mask,
            block_table=model_input.block_table)

    def get_sampling_metadata(self, is_prefill: bool) -> SamplingMetadata:
        return self.prefill_batch.sampling_metadata \
            if is_prefill else self.input_batch.sampling_metadata

    def get_req_id_to_index(self, is_prefill: bool) -> dict[str, int]:
        req_id_to_index = self.prefill_batch.get_unpadded_output_indices() \
            if is_prefill else self.input_batch.get_unpadded_output_indices()

        return req_id_to_index

    def get_n_free_blocks(self) -> int:
        return self.n_blocks - sum(self.req_ids2reserved_blocks.values())

    def no_prompt_logprob(self, is_prefill: bool) -> bool:
        if is_prefill:
            return self.prefill_batch.no_prompt_logprob
        # If we're not running a prefill then this is a decode-only batch
        return True

    def get_num_prompt_logprobs(self) -> dict[str, int]:
        # Prompt logprobs will always be set on the prefill batch
        return self.prefill_batch.num_prompt_logprobs

    def prepare_model_input(
            self, scheduler_output: SchedulerOutput) -> SamplingForwardInputs:

        # remove left padding if applicable before next prefil/decode step
        self.reduce_left_padding()

        return super().prepare_model_input(scheduler_output)

    @SpyrePlatform.inference_mode()
    def execute_model(
        self,
        scheduler_output: SchedulerOutput,
        **kwargs,
    ) -> ModelRunnerOutput:

        output = super().execute_model(scheduler_output, **kwargs)

        return CBSpyreModelRunnerOutput(
            **asdict(output),
            tkv=self.tkv
            if scheduler_output.total_num_scheduled_tokens > 0 else 0,
            n_free_blocks=self.get_n_free_blocks(),
        )

    def _mark_input_tensors(self, model_input: SamplingForwardInputs) -> None:

<<<<<<< HEAD
def _mark_input_tensors(model_input: ModelForwardInputs) -> None:
    # Marking dimensions static/dynamic
    if model_input.is_prompt:

        # batch static (batch size 1)
        torch._dynamo.mark_static(model_input.input_tokens, 0)
        torch._dynamo.mark_static(model_input.slot_mapping, 0)
        torch._dynamo.mark_static(model_input.input_positions, 0)
        torch._dynamo.mark_static(model_input.input_masks, 0)

        # sequence dynamic
        torch._dynamo.mark_dynamic(model_input.input_tokens, 1)
        torch._dynamo.mark_dynamic(model_input.slot_mapping, 1)
        torch._dynamo.mark_dynamic(model_input.input_positions, 1)
        torch._dynamo.mark_dynamic(model_input.input_masks, 2)
        torch._dynamo.mark_dynamic(model_input.input_masks, 3)

    # decode
    else:
        # mask is no longer used here

        # batch dynamic
        torch._dynamo.mark_dynamic(model_input.input_tokens, 0)
        torch._dynamo.mark_dynamic(model_input.block_table, 0)
        torch._dynamo.mark_dynamic(model_input.slot_mapping, 0)
        torch._dynamo.mark_dynamic(model_input.input_positions, 0)
        torch._dynamo.mark_dynamic(model_input.current_tkv_mask, 0)
        torch._dynamo.mark_dynamic(model_input.left_padded_prompt_mask, 0)

        # sequence
        torch._dynamo.mark_static(model_input.input_tokens, 1)  # always 1
        torch._dynamo.mark_dynamic(model_input.block_table, 1)
        torch._dynamo.mark_static(model_input.slot_mapping, 1)  # always 1
        torch._dynamo.mark_static(model_input.input_positions, 1)  # always 1

class VllmModelStaticSpyreModelRunner(StaticBatchingSpyreModelRunner):
    def __init__(
            self,
            vllm_config: VllmConfig,
            is_driver_worker: bool,
            ):
        super().__init__(vllm_config=vllm_config,
                         is_driver_worker=is_driver_worker)
        self.vllm_model_impl=True
        self.attn_backend = SpyreSDPABackend
        self.attn_metadata_builder = SpyreSDPABackend.get_builder_cls()()
        self.attn_metadata: Optional[SpyreSDPAMetadata] = None

    def initialize_kv_cache(self, kv_cache_config: KVCacheConfig) -> None:
        """
        Initialize KV cache based on `kv_cache_config`.
        Args:
            kv_cache_config: Configuration for the KV cache, including the KV
            cache size of each layer
        """
        self.kv_cache_config = kv_cache_config
        kv_caches: dict[str, torch.Tensor] = {}
        num_blocks = 10

        for i , kv_cache_group_spec in enumerate(kv_cache_config.kv_cache_groups):
            kv_cache_spec = kv_cache_group_spec.kv_cache_spec
            print(f"Block size: {kv_cache_spec.block_size}")
            for layer_name in kv_cache_group_spec.layer_names:
                kv_cache_shape = self.attn_backend.get_kv_cache_shape(
                        num_blocks,
                        kv_cache_spec.block_size,
                        kv_cache_spec.num_kv_heads,
                        kv_cache_spec.head_size)
                spyre_kv_cache = torch.zeros(kv_cache_shape, dtype=torch.bfloat16)
                #spyre_kv_cache = None
                kv_caches[layer_name] = spyre_kv_cache

        forward_context = self.vllm_config.compilation_config.static_forward_context
        for layer_name, kv_cache in kv_caches.items():
            forward_context[layer_name].kv_cache = [kv_cache]

    def build_attn_metadata(self, model_input: ModelForwardInputs) -> SpyreSDPAMetadata:
        return self.attn_metadata_builder.build(model_input)

    @property
    def vocab_size(self) -> int:
        return self.model.model.model.config.vocab_size

    def get_kv_cache_spec(self) -> dict[str, KVCacheSpec]:
        """
        This method should generate the KVCache spec by parsing the kv cache
        format from each Attention module in the static forward context.

        In vLLM, this static forward context is populated by the base Attention
        class in the modeling code. Every attention layer populates an entry
        for itself in vllm_config.compilation_config.static_forward_context,
        which is a dictionary of layer_name -> layer for every attention layer.
        This allows the model runner to correctly create the kv cache spec for
        each layer.

        The spyre modeling code currently comes from `fms`, and does not
        integrate with vLLM's modeling classes, so we don't have access to any
        model-agnostic metadata about the attention layers. This just returns a
        dummy value for now.
        """
        # We do at least use the real size from the cache config.
        block_size = self.vllm_config.cache_config.block_size

        kv_cache_spec: dict[str, KVCacheSpec] = {}
        attn_layers = get_layers_from_vllm_config(self.vllm_config, Attention)
        for layer_name, attn_module in attn_layers.items():
            kv_cache_spec[layer_name] = FullAttentionSpec(
                block_size=block_size,
                num_kv_heads=attn_module.num_kv_heads,
                head_size=attn_module.head_size,
                dtype=torch.float16,
                use_mla=False,
            )
        return kv_cache_spec
=======
        # Marking dimensions static/dynamic
        if model_input.is_prompt:

            # batch static (batch size 1)
            torch._dynamo.mark_static(model_input.input_tokens, 0)
            torch._dynamo.mark_static(model_input.slot_mapping, 0)
            torch._dynamo.mark_static(model_input.input_positions, 0)
            torch._dynamo.mark_static(model_input.input_masks, 0)

            # sequence dynamic
            torch._dynamo.mark_dynamic(model_input.input_tokens, 1)
            torch._dynamo.mark_dynamic(model_input.slot_mapping, 1)
            torch._dynamo.mark_dynamic(model_input.input_positions, 1)
            torch._dynamo.mark_dynamic(model_input.input_masks, 2)
            torch._dynamo.mark_dynamic(model_input.input_masks, 3)

        # decode
        else:
            # mask is no longer used here

            # batch dynamic
            torch._dynamo.mark_dynamic(model_input.input_tokens, 0)
            torch._dynamo.mark_dynamic(model_input.block_table, 0)
            torch._dynamo.mark_dynamic(model_input.slot_mapping, 0)
            torch._dynamo.mark_dynamic(model_input.input_positions, 0)
            torch._dynamo.mark_dynamic(model_input.current_tkv_mask, 0)
            torch._dynamo.mark_dynamic(model_input.left_padded_prompt_mask, 0)

            # sequence
            torch._dynamo.mark_static(model_input.input_tokens, 1)  # always 1
            torch._dynamo.mark_dynamic(model_input.block_table, 1)
            torch._dynamo.mark_static(model_input.slot_mapping, 1)  # always 1
            torch._dynamo.mark_static(model_input.input_positions,
                                      1)  # always 1


class SpyrePoolingModelRunner(WarmupShapesMixin,
                              BaseSpyreModelRunner[PoolingInputBatch,
                                                   PoolingRequestState,
                                                   ModelForwardInputs]):

    def __init__(
        self,
        vllm_config: VllmConfig,
        is_driver_worker: bool,
    ):
        super().__init__(vllm_config=vllm_config,
                         is_driver_worker=is_driver_worker)

        # position_ids of all the sequences in current batch
        self._position_ids: torch.Tensor = None

        pooler_config = vllm_config.model_config.pooler_config
        if hasattr(Pooler, "from_config_with_defaults"):
            # TODO: remove this when we no longer support
            # vllm version v0.9.2
            self.pooler = Pooler.from_config_with_defaults(
                pooler_config,
                pooling_type=PoolingType.CLS,
                normalize=True,
                softmax=False)
        else:
            self.pooler = Pooler.for_embed(
                pooler_config=pooler_config,
                default_pooling_type=PoolingType.CLS,
                default_normalize=True,
                default_softmax=False)

    def build_input_batch(self) -> PoolingInputBatch:
        return PoolingInputBatch(
            max_num_reqs=self.scheduler_config.max_num_seqs,
            max_model_len=self.model_config.max_model_len,
            device=self.device,
            pin_memory=self.pin_memory,
            vocab_size=self.model_config.get_vocab_size(),
        )

    def load_model(self, prompt_lens: Iterable[int],
                   num_decode_tokens: Iterable[int]) -> None:
        self.model = AutoModel.from_pretrained(self.model_config.model)
        self.model.eval()
        torch.set_grad_enabled(False)
        if envs_spyre.VLLM_SPYRE_DYNAMO_BACKEND in BACKEND_LIST:
            # Lazy import to avoid load torch_sendnn runtime before it is really
            # necessary. This solve issues of running forked tests that share
            # some resources from parent to children which can have problems
            # of caching even though the test run in isolated subprocesses.
            try:
                from torch_sendnn import torch_sendnn  # noqa: F401
            except ImportError:
                print("WARNING: Disabled: torch_sendnn")

            self.model = torch.compile(
                self.model,
                mode="default",
                dynamic=False,
                backend=envs_spyre.VLLM_SPYRE_DYNAMO_BACKEND)

    @property
    def vocab_size(self) -> int:
        return self.model.config.vocab_size

    def pad_input_ids(
        self,
        input_ids_list: list[torch.Tensor],
        min_pad_length: int = 0,
    ) -> tuple[torch.Tensor, torch.Tensor, torch.Tensor]:

        padded_input_ids_list, mask_list, position_ids_list = (
            self._prepare_pad_input_ids(input_ids_list, min_pad_length))

        input_ids = torch.stack(padded_input_ids_list)
        mask = torch.stack(mask_list)
        position_ids = torch.stack(position_ids_list)

        return input_ids, position_ids, mask

    def update_states(self, scheduler_output: SchedulerOutput):
        assert len(scheduler_output.scheduled_cached_reqs.req_ids) == 0

        if scheduler_output.finished_req_ids:
            for req_id in scheduler_output.finished_req_ids:
                self.input_batch.remove_request(req_id)
                self.requests.pop(req_id, None)

    def _prepare_prompt(
        self,
        new_requests: list[NewRequestData],
    ) -> ModelForwardInputs:
        assert len(new_requests) > 0
        input_token_list: list[torch.Tensor] = []
        padded_batch_size, min_pad_length_batch = self._get_padded_batch_size(
            new_requests)

        # Internal state is reset here.
        # We don't support continuous batching, so we know all previous requests
        # have finished decoding.
        self.input_batch.clear_requests()
        self.requests = {}

        # Build batch and prepare input_token1
        for request_data in new_requests:
            # retrieve initial (unpadded) tokens
            prompt_tokens = request_data.prompt_token_ids

            input_token_list.append(
                torch.tensor(prompt_tokens,
                             dtype=torch.long,
                             device=torch.device("cpu")))

            # Add new requests to the cached states.
            req_id = request_data.req_id
            pooling_params = request_data.pooling_params
            assert pooling_params is not None

            req_state = PoolingRequestState(
                req_id=req_id,
                prompt_token_ids=request_data.prompt_token_ids,
                pooling_params=pooling_params,
            )
            self.requests[req_id] = req_state
            self.input_batch.add_request(req_state)

        self.input_batch.padded_batch_size = padded_batch_size

        # padding to compiled batch size
        while len(input_token_list) < padded_batch_size:
            input_token_list.append(
                torch.zeros(min_pad_length_batch,
                            dtype=torch.long,
                            device=torch.device("cpu")))

        # get position ids and attention mask
        input_tokens, position_ids, mask = self.pad_input_ids(
            input_token_list, min_pad_length=min_pad_length_batch)

        model_input = ModelForwardInputs(
            input_tokens=input_tokens,
            input_positions=position_ids,
            input_masks=mask,
            is_prompt=True,
        )

        self._mark_input_tensors(model_input)

        return model_input

    def prepare_model_input(
            self, scheduler_output: SchedulerOutput) -> ModelForwardInputs:

        # NOTE: We assume that all sequences in the group are all prompts or
        # all decodes.
        # Also assuming that new sequences are prefills
        is_prompt = len(scheduler_output.scheduled_new_reqs) > 0

        # Prepare input tensors.
        assert is_prompt
        # Assert no running requests
        assert len(scheduler_output.scheduled_cached_reqs.req_ids) == 0
        return self._prepare_prompt(scheduler_output.scheduled_new_reqs)

    def _mark_input_tensors(self, model_input: ModelForwardInputs) -> None:

        super()._mark_input_tensors(model_input=model_input)
        if not self.warmup_mode:
            # Only mark tensors when we're warming up and compiling the graphs
            return

    def get_supported_tasks(self) -> tuple[SupportedTask, ...]:
        return tuple(self.pooler.get_supported_tasks())

    @SpyrePlatform.inference_mode()
    def execute_model(
        self,
        scheduler_output: SchedulerOutput,
        **kwargs,
    ) -> ModelRunnerOutput:

        t0 = time.time()

        self.update_states(scheduler_output)

        if not scheduler_output.total_num_scheduled_tokens:
            # Return empty ModelRunnerOuptut if there's no work to do.
            return EMPTY_MODEL_RUNNER_OUTPUT

        model_input = self.prepare_model_input(scheduler_output)

        # Execute the model
        attn_metadata = self.build_attn_metadata(model_input)
        with set_forward_context(attn_metadata, self.vllm_config):
            outputs = self.model(
                input_ids=model_input.input_tokens,
                # TODO: verify this position id thing
                #position_ids=model_input.input_positions,
                attention_mask=model_input.input_masks)
            hidden_states = outputs["last_hidden_state"]

        # Only perform sampling in the driver worker.
        if not self.is_driver_worker:
            return EMPTY_MODEL_RUNNER_OUTPUT

        t1 = time.time() - t0
        logger.debug("t_batch: %.2fms", (t1 * 1000))

        pooling_metadata = self.input_batch.make_pooling_metadata()

        # prepare unpadded output for the pooler
        hidden_state_list: list[torch.Tensor] = []
        for hidden_state, prompt_len in zip(hidden_states,
                                            pooling_metadata.prompt_lens):
            # we're left padding
            hidden_state_list.append(hidden_state[-prompt_len:])

        raw_pooler_output = self.pooler(hidden_states=hidden_state_list,
                                        pooling_metadata=pooling_metadata)

        pooler_output: list[Optional[torch.Tensor]] = []

        for raw_output in raw_pooler_output:
            pooler_output.append(raw_output.data.to("cpu"))

        model_output = ModelRunnerOutput(
            req_ids=self.input_batch.requests_ids,
            req_id_to_index=self.input_batch.req_id_to_index,
            sampled_token_ids=[],
            spec_token_ids=None,
            logprobs=None,
            prompt_logprobs_dict={},
            pooler_output=pooler_output,
        )
        return model_output
>>>>>>> 8fab64fd
<|MERGE_RESOLUTION|>--- conflicted
+++ resolved
@@ -9,13 +9,9 @@
 
 import torch
 from torch import nn
-<<<<<<< HEAD
 from vllm.attention.layer import Attention
 from vllm.config import DeviceConfig, VllmConfig, get_layers_from_vllm_config
-=======
 from transformers import AutoModel
-from vllm.config import DeviceConfig, VllmConfig
->>>>>>> 8fab64fd
 from vllm.forward_context import set_forward_context
 from vllm.logger import init_logger
 from vllm.model_executor.layers.pooler import Pooler, PoolingType
@@ -28,12 +24,6 @@
 from vllm_spyre.model_executor.model_loader.spyre import (
     BACKEND_LIST, SpyreAttentionMetadata, SpyreCausalLM)
 from vllm_spyre.platform import SpyrePlatform
-<<<<<<< HEAD
-from vllm_spyre.v1.worker.spyre_input_batch import (CachedRequestState,
-                                                    InputBatch)
-from vllm_spyre.v1.attention.backends.spyre import SpyreSDPAMetadata, SpyreSDPABackend
-
-=======
 # yapf conflicts with ruff for this block
 # yapf: disable
 from vllm_spyre.v1.worker.spyre_input_batch import (BaseInputBatch,
@@ -42,9 +32,9 @@
                                                     PoolingRequestState,
                                                     SamplingInputBatch,
                                                     SamplingRequestState)
+from vllm_spyre.v1.attention.backends.spyre import SpyreSDPAMetadata, SpyreSDPABackend
 
 # yapf: enable
->>>>>>> 8fab64fd
 if TYPE_CHECKING:
     from vllm.v1.core.sched.output import (CachedRequestData, NewRequestData,
                                            SchedulerOutput)
@@ -161,24 +151,7 @@
     @abstractmethod
     def load_model(self, prompt_lens: Iterable[int],
                    num_decode_tokens: Iterable[int]) -> None:
-<<<<<<< HEAD
-        max_pad_length = max(prompt_lens)
-        max_decode_length = max(num_decode_tokens)
-        self.model = SpyreCausalLM(
-            self.vllm_config,
-            self.model_config,
-            parallel_config=self.parallel_config,
-            scheduler_config=self.scheduler_config,
-            max_prompt_length=max_pad_length,
-            max_decode_length=max_decode_length,
-        )
-
-    @property
-    def vocab_size(self) -> int:
-        return self.model.model.model.config.src_vocab_size
-=======
         raise NotImplementedError
->>>>>>> 8fab64fd
 
     def _prepare_pad_input_ids(
         self,
@@ -220,30 +193,7 @@
 
         return padded_input_ids_list, mask_list, position_ids_list
 
-<<<<<<< HEAD
-    def pad_input_ids(
-        self,
-        input_ids_list: list[torch.Tensor],
-        min_pad_length: int = 0,
-    ) -> tuple[torch.Tensor, torch.Tensor, torch.Tensor]:
-
-        padded_input_ids_list, mask_list, position_ids_list = (
-            self._prepare_pad_input_ids(input_ids_list, min_pad_length))
-
-        input_ids = torch.stack(padded_input_ids_list)
-        mask = torch.stack(mask_list).bool()
-        # this is a causal mask for generation
-        mask = (mask.unsqueeze(-1) == mask.unsqueeze(-2)).tril()
-        mask = torch.where(mask.logical_not(), -torch.inf, 0.0)
-        mask = mask.to(self.model.model.dtype)
-        position_ids = torch.stack(position_ids_list)
-
-        return input_ids, position_ids, mask
-
     def get_kv_cache_spec(self) -> dict[str, KVCacheSpec]:
-=======
-    def get_kv_cache_spec(self) -> KVCacheSpec:
->>>>>>> 8fab64fd
         """
         This method should generate the KVCache spec by parsing the kv cache
         format from each Attention module in the static forward context.
@@ -662,10 +612,6 @@
         # attention masks of all the sequences in current batch
         self._mask: torch.Tensor = None
 
-<<<<<<< HEAD
-        self.spyre_warmup_shapes = SpyrePlatform.get_warmup_shapes(
-            self.scheduler_config)
-
     def initialize_kv_cache(self, kv_cache_config: KVCacheConfig) -> None:
         """
         Initialize KV cache based on `kv_cache_config`.
@@ -675,8 +621,6 @@
         """
         pass
 
-=======
->>>>>>> 8fab64fd
     def _prepare_prompt(
         self,
         new_requests: list[NewRequestData],
@@ -828,26 +772,7 @@
             # Only mark tensors when we're warming up and compiling the graphs
             return
 
-<<<<<<< HEAD
-        # To produce like graphs during pre-fill, we mark the prefill
-        # batch x seq as static, but relax this for decode for the seq
-        if model_input.is_prompt:
-            # we always want prefill to be static to produce same-like graph
-            torch._dynamo.mark_static(model_input.input_tokens, 0)
-            torch._dynamo.mark_static(model_input.input_tokens, 1)
-            torch._dynamo.mark_static(model_input.input_masks, 0)
-            torch._dynamo.mark_static(model_input.input_masks, 1)
-            torch._dynamo.mark_static(model_input.input_masks, 2)
-            torch._dynamo.mark_static(model_input.input_positions, 0)
-            torch._dynamo.mark_static(model_input.input_positions, 1)
-        else:
-            # we always want the decode to be dynamic on sequence
-            torch._dynamo.mark_dynamic(model_input.input_masks, 1)
-            # torch._dynamo.mark_dynamic(model_input.input_masks, 2)
-
-=======
         if not model_input.is_prompt:
->>>>>>> 8fab64fd
             # here self.model.model is a StaticBatchingFmsModel
             if self.model.model.past_key_value_states is not None:
                 for layer in self.model.model.past_key_value_states:
@@ -1360,41 +1285,40 @@
 
     def _mark_input_tensors(self, model_input: SamplingForwardInputs) -> None:
 
-<<<<<<< HEAD
-def _mark_input_tensors(model_input: ModelForwardInputs) -> None:
-    # Marking dimensions static/dynamic
-    if model_input.is_prompt:
-
-        # batch static (batch size 1)
-        torch._dynamo.mark_static(model_input.input_tokens, 0)
-        torch._dynamo.mark_static(model_input.slot_mapping, 0)
-        torch._dynamo.mark_static(model_input.input_positions, 0)
-        torch._dynamo.mark_static(model_input.input_masks, 0)
-
-        # sequence dynamic
-        torch._dynamo.mark_dynamic(model_input.input_tokens, 1)
-        torch._dynamo.mark_dynamic(model_input.slot_mapping, 1)
-        torch._dynamo.mark_dynamic(model_input.input_positions, 1)
-        torch._dynamo.mark_dynamic(model_input.input_masks, 2)
-        torch._dynamo.mark_dynamic(model_input.input_masks, 3)
-
-    # decode
-    else:
-        # mask is no longer used here
-
-        # batch dynamic
-        torch._dynamo.mark_dynamic(model_input.input_tokens, 0)
-        torch._dynamo.mark_dynamic(model_input.block_table, 0)
-        torch._dynamo.mark_dynamic(model_input.slot_mapping, 0)
-        torch._dynamo.mark_dynamic(model_input.input_positions, 0)
-        torch._dynamo.mark_dynamic(model_input.current_tkv_mask, 0)
-        torch._dynamo.mark_dynamic(model_input.left_padded_prompt_mask, 0)
-
-        # sequence
-        torch._dynamo.mark_static(model_input.input_tokens, 1)  # always 1
-        torch._dynamo.mark_dynamic(model_input.block_table, 1)
-        torch._dynamo.mark_static(model_input.slot_mapping, 1)  # always 1
-        torch._dynamo.mark_static(model_input.input_positions, 1)  # always 1
+        # Marking dimensions static/dynamic
+        if model_input.is_prompt:
+
+            # batch static (batch size 1)
+            torch._dynamo.mark_static(model_input.input_tokens, 0)
+            torch._dynamo.mark_static(model_input.slot_mapping, 0)
+            torch._dynamo.mark_static(model_input.input_positions, 0)
+            torch._dynamo.mark_static(model_input.input_masks, 0)
+
+            # sequence dynamic
+            torch._dynamo.mark_dynamic(model_input.input_tokens, 1)
+            torch._dynamo.mark_dynamic(model_input.slot_mapping, 1)
+            torch._dynamo.mark_dynamic(model_input.input_positions, 1)
+            torch._dynamo.mark_dynamic(model_input.input_masks, 2)
+            torch._dynamo.mark_dynamic(model_input.input_masks, 3)
+
+        # decode
+        else:
+            # mask is no longer used here
+
+            # batch dynamic
+            torch._dynamo.mark_dynamic(model_input.input_tokens, 0)
+            torch._dynamo.mark_dynamic(model_input.block_table, 0)
+            torch._dynamo.mark_dynamic(model_input.slot_mapping, 0)
+            torch._dynamo.mark_dynamic(model_input.input_positions, 0)
+            torch._dynamo.mark_dynamic(model_input.current_tkv_mask, 0)
+            torch._dynamo.mark_dynamic(model_input.left_padded_prompt_mask, 0)
+
+            # sequence
+            torch._dynamo.mark_static(model_input.input_tokens, 1)  # always 1
+            torch._dynamo.mark_dynamic(model_input.block_table, 1)
+            torch._dynamo.mark_static(model_input.slot_mapping, 1)  # always 1
+            torch._dynamo.mark_static(model_input.input_positions,
+                                      1)  # always 1
 
 class VllmModelStaticSpyreModelRunner(StaticBatchingSpyreModelRunner):
     def __init__(
@@ -1475,42 +1399,6 @@
                 use_mla=False,
             )
         return kv_cache_spec
-=======
-        # Marking dimensions static/dynamic
-        if model_input.is_prompt:
-
-            # batch static (batch size 1)
-            torch._dynamo.mark_static(model_input.input_tokens, 0)
-            torch._dynamo.mark_static(model_input.slot_mapping, 0)
-            torch._dynamo.mark_static(model_input.input_positions, 0)
-            torch._dynamo.mark_static(model_input.input_masks, 0)
-
-            # sequence dynamic
-            torch._dynamo.mark_dynamic(model_input.input_tokens, 1)
-            torch._dynamo.mark_dynamic(model_input.slot_mapping, 1)
-            torch._dynamo.mark_dynamic(model_input.input_positions, 1)
-            torch._dynamo.mark_dynamic(model_input.input_masks, 2)
-            torch._dynamo.mark_dynamic(model_input.input_masks, 3)
-
-        # decode
-        else:
-            # mask is no longer used here
-
-            # batch dynamic
-            torch._dynamo.mark_dynamic(model_input.input_tokens, 0)
-            torch._dynamo.mark_dynamic(model_input.block_table, 0)
-            torch._dynamo.mark_dynamic(model_input.slot_mapping, 0)
-            torch._dynamo.mark_dynamic(model_input.input_positions, 0)
-            torch._dynamo.mark_dynamic(model_input.current_tkv_mask, 0)
-            torch._dynamo.mark_dynamic(model_input.left_padded_prompt_mask, 0)
-
-            # sequence
-            torch._dynamo.mark_static(model_input.input_tokens, 1)  # always 1
-            torch._dynamo.mark_dynamic(model_input.block_table, 1)
-            torch._dynamo.mark_static(model_input.slot_mapping, 1)  # always 1
-            torch._dynamo.mark_static(model_input.input_positions,
-                                      1)  # always 1
-
 
 class SpyrePoolingModelRunner(WarmupShapesMixin,
                               BaseSpyreModelRunner[PoolingInputBatch,
@@ -1747,5 +1635,4 @@
             prompt_logprobs_dict={},
             pooler_output=pooler_output,
         )
-        return model_output
->>>>>>> 8fab64fd
+        return model_output