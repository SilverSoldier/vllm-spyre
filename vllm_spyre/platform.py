--- conflicted
+++ resolved
@@ -27,12 +27,8 @@
 else:
     ModelConfig = None
     VllmConfig = None
-<<<<<<< HEAD
 import vllm.envs as envs
 from vllm.platforms import Platform, PlatformEnum, _Backend
-=======
-from vllm.platforms import Platform, PlatformEnum
->>>>>>> 8fab64fd
 
 import vllm_spyre.envs as envs_spyre
 
